/*
* Dlt- Diagnostic Log and Trace user library
* @licence app begin@
 *
 * Copyright (C) 2011, BMW AG - Alexander Wenzel <alexander.wenzel@bmw.de>
 * 
 * This program is free software; you can redistribute it and/or modify it under the terms of the 
 * GNU Lesser General Public License, version 2.1, as published by the Free Software Foundation.
 * This program is distributed in the hope that it will be useful, but WITHOUT ANY WARRANTY; without even 
 * the implied warranty of MERCHANTABILITY or FITNESS FOR A PARTICULAR PURPOSE. See the GNU Lesser General 
 * Public License, version 2.1, for more details.
 * 
 * You should have received a copy of the GNU Lesser General Public License, version 2.1, along 
 * with this program; if not, see <http://www.gnu.org/licenses/lgpl-2.1.html>.
 * 
 * Note that the copyright holders assume that the GNU Lesser General Public License, version 2.1, may 
 * also be applicable to programs even in cases in which the program is not a library in the technical sense.
 * 
 * Linking DLT statically or dynamically with other modules is making a combined work based on DLT. You may 
 * license such other modules under the GNU Lesser General Public License, version 2.1. If you do not want to 
 * license your linked modules under the GNU Lesser General Public License, version 2.1, you 
 * may use the program under the following exception.
 * 
 * As a special exception, the copyright holders of DLT give you permission to combine DLT 
 * with software programs or libraries that are released under any license unless such a combination is not
 * permitted by the license of such a software program or library. You may copy and distribute such a 
 * system following the terms of the GNU Lesser General Public License, version 2.1, including this
 * special exception, for DLT and the licenses of the other code concerned.
 * 
 * Note that people who make modified versions of DLT are not obligated to grant this special exception 
 * for their modified versions; it is their choice whether to do so. The GNU Lesser General Public License, 
 * version 2.1, gives permission to release a modified version without this exception; this exception 
 * also makes it possible to release a modified version which carries forward this exception.
 *
 * @licence end@
*/


/*******************************************************************************
**                                                                            **
**  SRC-MODULE: dlt_shm.c                                                     **
**                                                                            **
**  TARGET    : linux                                                         **
**                                                                            **
**  PROJECT   : DLT                                                           **
**                                                                            **
**  AUTHOR    : Alexander Wenzel Alexander.AW.Wenzel@bmw.de                   **
**                                                                            **
**  PURPOSE   :                                                               **
**                                                                            **
**  REMARKS   :                                                               **
**                                                                            **
**  PLATFORM DEPENDANT [yes/no]: yes                                          **
**                                                                            **
**  TO BE CHANGED BY USER [yes/no]: no                                        **
**                                                                            **
*******************************************************************************/

/*******************************************************************************
**                      Author Identity                                       **
********************************************************************************
**                                                                            **
** Initials     Name                       Company                            **
** --------     -------------------------  ---------------------------------- **
**  aw          Alexander Wenzel           BMW                                **
*******************************************************************************/

#include <sys/types.h>
#include <sys/ipc.h>
#include <sys/shm.h>
#include <sys/sem.h>
#include <sys/stat.h>
#include <stdio.h>
#include <string.h>

#if !defined(_MSC_VER)
#include <unistd.h>
#include <syslog.h>
#endif

#include <dlt_shm.h>
#include <dlt_common.h>

void dlt_shm_print_hex(char *ptr,int size)
{
    int num;

    for (num=0;num<size;num++)
    {
		if((num%16)==15)
			printf("%.2x\n",((unsigned char*)ptr)[num]);
		else
			printf("%.2x ",((unsigned char*)ptr)[num]);
    }
    printf("\n");
}

void dlt_shm_pv(int id,int operation)
{
	static struct sembuf semaphor;
	
	semaphor.sem_op = operation;
	semaphor.sem_flg = SEM_UNDO;
	
	if(semop(id, &semaphor,1) == -1) {
		dlt_log(LOG_ERR,"SHM: semop");
	}
}

int dlt_shm_init_server(DltShm *buf,int key,int size) {
	struct shmid_ds shm_buf;
	char str[256];

	// Init parameters
	buf->shm = NULL;
	buf->shmid = 0;
	buf->semid = 0;
	buf->size = 0;
	buf->mem = 0;

    // Create the segment.
    if ((buf->shmid = shmget(key, size, IPC_CREAT | 0666)) < 0) {
        dlt_log(LOG_ERR,"SHM: shmget");
        return -1; /* ERROR */
    }

	// get the size of shm
	if (shmctl(buf->shmid,  IPC_STAT, &shm_buf))
	{
		dlt_log(LOG_ERR,"SHM: shmctl");
        return -1; /* ERROR */
	}	

    // Now we attach the segment to our data space.
    if ((buf->shm = shmat(buf->shmid, NULL, 0)) == (char *) -1) {
        dlt_log(LOG_ERR,"SHM: shmat");
        return -1; /* ERROR */
    }
	
	// Init semaphore
	if( (buf->semid = semget(DLT_SHM_SEM,1,S_IRWXU|S_IRWXG|S_IRWXO|IPC_CREAT|IPC_EXCL)) == -1 ) {
		if( (buf->semid = semget(DLT_SHM_SEM,1,S_IRWXU|S_IRWXG|S_IRWXO|IPC_EXCL)) == -1 ) {
			dlt_log(LOG_ERR,"SHM: semget");
			return -1; /* ERROR */
		}
	}
	if( semctl(buf->semid,0,SETVAL,(int)1) == -1 ) {
        dlt_log(LOG_ERR,"SHM: semctl");
        return -1; /* ERROR */
	}
	
	// Init pointers
    ((int*)(buf->shm))[0] = 0;  // pointer to write memory  
    ((int*)(buf->shm))[1] = 0;  // pointer to read memory
    ((int*)(buf->shm))[2] = 0;  // number of packets
    buf->mem = (char*)(&(((int*)(buf->shm))[3]));
    buf->size = shm_buf.shm_segsz - (buf->mem - buf->shm);

	// clear memory
	memset(buf->mem,0,buf->size);
    
	snprintf(str,sizeof(str),"SHM: Size %d\n",buf->size);
	dlt_log(LOG_INFO, str);

	return 0; /* OK */
}

int dlt_shm_init_client(DltShm *buf,int key) {
	struct shmid_ds shm_buf;

	// init parameters
	buf->shm = NULL;
	buf->shmid = 0;
	buf->semid = 0;
	buf->size = 0;
	buf->mem = 0;

    // Create the segment.
    if ((buf->shmid = shmget(key, 0, 0666)) < 0) {
        dlt_log(LOG_ERR,"SHM: shmget");
        return -1; /* ERROR */
    }

	// get the size of shm
	if (shmctl(buf->shmid,  IPC_STAT, &shm_buf))
	{
		dlt_log(LOG_ERR,"SHM: shmctl");
        return -1; /* ERROR */
	}	

    // Now we attach the segment to our data space.
    if ((buf->shm = shmat(buf->shmid, NULL, 0)) == (char *) -1) {
        dlt_log(LOG_ERR,"shmat");
        return -1; /* ERROR */
    }
        	
	// Init semaphore
	if( (buf->semid = semget(DLT_SHM_SEM,0,0)) == -1 ) {
        dlt_log(LOG_ERR,"SHM: semget");
        return -1; /* ERROR */
	}

	// Init pointers
    buf->mem = (char*)(&(((int*)(buf->shm))[3]));
    buf->size = shm_buf.shm_segsz - (buf->mem - buf->shm);
    
	//dlt_shm_status(buf);
    //dlt_shm_info(buf);

	return 0; /* OK */
}

void dlt_shm_info(DltShm *buf)
{
	char str[256];

	snprintf(str,sizeof(str),"SHM: SHM id: %d\n",buf->shmid);
	dlt_log(LOG_INFO, str);
	snprintf(str,sizeof(str),"SHM: Available size: %d\n",buf->size);
	dlt_log(LOG_INFO, str);
	snprintf(str,sizeof(str),"SHM: SHM full start address: %lX\n",(unsigned long)buf->shm);
	dlt_log(LOG_INFO, str);
	snprintf(str,sizeof(str),"SHM: SHM start address: %lX\n",(unsigned long)buf->mem);
	dlt_log(LOG_INFO, str);

}

void dlt_shm_status(DltShm *buf)
{
	int write, read, count;
	char str[256];

	write = ((int*)(buf->shm))[0];
	read = ((int*)(buf->shm))[1];
	count = ((int*)(buf->shm))[2];

	snprintf(str,sizeof(str),"SHM: Write: %d\n",write);
	dlt_log(LOG_INFO, str);
	snprintf(str,sizeof(str),"SHM: Read: %d\n",read);
	dlt_log(LOG_INFO, str);
	snprintf(str,sizeof(str),"SHM: Count: %d\n",count);
	dlt_log(LOG_INFO, str);
}

int dlt_shm_get_total_size(DltShm *buf)
{
	return buf->size;
}

int dlt_shm_get_used_size(DltShm *buf)
{
	int write, read, count;

	DLT_SHM_SEM_GET(buf->semid);
	write = ((int*)(buf->shm))[0];
	read = ((int*)(buf->shm))[1];
	count = ((int*)(buf->shm))[2];
	DLT_SHM_SEM_FREE(buf->semid);

	if(count == 0)
		return 0;
		
	if(write>read)
		return (write - read);
	
	return (buf->size - read + write);
}

int dlt_shm_get_message_count(DltShm *buf)
{
	return ((int*)(buf->shm))[2];
}

int dlt_shm_push(DltShm *buf,const unsigned char *data1,unsigned int size1,const unsigned char *data2,unsigned int size2,const unsigned char *data3,unsigned int size3)
{
	int write, read, count;
	char head[] = DLT_SHM_HEAD;
	
	// initialise head
	head[3] = 0x01;
	
	if(!buf->mem) {
		// shm not initialised
		dlt_log(LOG_ERR,"SHM: SHM not initialised\n");
		return -1; /* ERROR */
	}

	// get semaphore
	DLT_SHM_SEM_GET(buf->semid);

	// get current write pointer
	write = ((int*)(buf->shm))[0];
	read = ((int*)(buf->shm))[1];
	count = ((int*)(buf->shm))[2];
	
	// check space and write pointer
	if(read==write && count) {
		// shm buffer is full
		DLT_SHM_SEM_FREE(buf->semid);
		dlt_log(LOG_ERR,"SHM is totally full\n");
		return -1; // ERROR
	}
	else if(write >= buf->size) {
		if((size1+size2+size3+sizeof(head)+sizeof(unsigned char)+sizeof(int)) > read) {
			DLT_SHM_SEM_FREE(buf->semid);
			dlt_log(LOG_ERR,"SHM is full at start\n");
			return -1; // ERROR
		}	
		write = 0;
	}	
	else if(read > write) {
		if((write + size1+size2+size3+sizeof(head)+sizeof(unsigned char)+sizeof(int)) > read) {
			DLT_SHM_SEM_FREE(buf->semid);
			dlt_log(LOG_ERR,"SHM is full at end\n");
			return -1; // ERROR
		}	
	}
	else // read <= write
	{
		if((write+size1+size2+size3+sizeof(head)+sizeof(unsigned char)+sizeof(int)) > buf->size) {
			// data does not fit at end of buffer
			// try write at beginning
			if((size1+size2+size3+sizeof(head)+sizeof(unsigned char)+sizeof(int)) > read) {
				DLT_SHM_SEM_FREE(buf->semid);
				dlt_log(LOG_ERR,"SHM is full at start\n");
				return -1; // ERROR
			}	
			// write zero status and size at end if possible
			if((write+sizeof(unsigned char)+sizeof(int)) <= buf->size) {
				*((unsigned char*)(buf->mem+write)) = 0;  // init write status to unused
				*((int*)(buf->mem+write+sizeof(unsigned char))) = 0;  // init write size to unused
			} 
			
			write = 0;
		}
	}	
	
	// update global shm pointers
	((int*)(buf->shm))[0] = write+sizeof(unsigned char)+sizeof(int)+size1+size2+size3+sizeof(head); // set new write pointer 	
	((int*)(buf->shm))[2] += 1; // increase counter

	// update buffer pointers
	*((unsigned char*)(buf->mem+write)) = 1;  // set write status
	*((int*)(buf->mem+write+sizeof(unsigned char))) = size1+size2+size3+sizeof(head);  // set write size
	
	// write data
	memcpy(buf->mem+write+sizeof(unsigned char)+sizeof(int),head,sizeof(head));
	if(data1)
		memcpy(buf->mem+write+sizeof(head)+sizeof(unsigned char)+sizeof(int),data1,size1);
	if(data2)
		memcpy(buf->mem+write+sizeof(head)+sizeof(unsigned char)+sizeof(int)+size1,data2,size2);
	if(data3)
		memcpy(buf->mem+write+sizeof(head)+sizeof(unsigned char)+sizeof(int)+size1+size2,data3,size3);
	
	// update write status
	*((unsigned char*)(buf->mem+write)) = 2;

	// free semaphore
	DLT_SHM_SEM_FREE(buf->semid);

	return 0; // OK
}

int dlt_shm_pull(DltShm *buf,unsigned char *data, int max_size)
{
	int write, read, count, size;
	unsigned char status;
	char head[] = DLT_SHM_HEAD;
	char head_compare[] = DLT_SHM_HEAD;
	
	// initialise head
	head[3] = 0x01;
	
	if(!buf->mem) {
		// shm not initialised
		dlt_log(LOG_ERR,"SHM: SHM not initialised\n");
		return -1; /* ERROR */
	}

	// get current write pointer
	DLT_SHM_SEM_GET(buf->semid);
	write = ((int*)(buf->shm))[0];
	read = ((int*)(buf->shm))[1];
	count = ((int*)(buf->shm))[2];

	// check if data is in there
	if(count<=0) {
		if((write!=read) || (count<0))
		{
			dlt_shm_reset(buf);
		}
		DLT_SHM_SEM_FREE(buf->semid);
		return -1; // ERROR		
	}

	// check if end of buffer is reached and read status and size
	if((read+sizeof(unsigned char)+sizeof(int)) <= buf->size) {
		status =  *((unsigned char*)(buf->mem+read));
		size = *((int*)(buf->mem+read+sizeof(unsigned char)));
		if(status == 0) {
			// data fits not end of shm
			read = 0;
			status =  *((unsigned char*)(buf->mem+read));
			size = *((int*)(buf->mem+read+sizeof(unsigned char)));
		}
	}
	else {
		read = 0;
		status =  *((unsigned char*)(buf->mem+read));
		size = *((int*)(buf->mem+read+sizeof(unsigned char)));
	}
	
	// check status
	if(status != 2 ) {
<<<<<<< HEAD
		//printf("Buffer is not fully written\n");
		DLT_SHM_SEM_FREE(buf->semid);
=======
		dlt_log(LOG_ERR,"Buffer is not fully written\n");
>>>>>>> 8ecf985d
		return -1; // ERROR		
	}
	
	// plausibility check of buffer size
	if( (read+size) > buf->size) {
<<<<<<< HEAD
		printf("SHM: Buffers size bigger than shm buffer\n");
		DLT_SHM_SEM_FREE(buf->semid);
=======
		dlt_log(LOG_ERR,"SHM: Buffers size bigger than shm buffer\n");
		dlt_shm_reset(buf);
>>>>>>> 8ecf985d
		return -1; // ERROR		
	}
	
	// check max read size
	if(size > max_size) {
<<<<<<< HEAD
		printf("SHM: Buffer is bigger than max size\n");
		DLT_SHM_SEM_FREE(buf->semid);
=======
		dlt_log(LOG_ERR,"SHM: Buffer is bigger than max size\n");
		dlt_shm_reset(buf);
>>>>>>> 8ecf985d
		return -1; // ERROR			
	}
	
	// check head
	memcpy(head_compare,buf->mem+read+sizeof(unsigned char)+sizeof(int),sizeof(head));
	if(memcmp(head,head_compare,sizeof(head))!=0)
	{
		/* SHM message header is not correct */
	}
	
	// copy data
	memcpy(data,buf->mem+read+sizeof(unsigned char)+sizeof(int)+sizeof(head),size-sizeof(head));

	// update buffer pointers
	((int*)(buf->shm))[1] = read+sizeof(unsigned char)+sizeof(int)+size; // set new read pointer 	
	((int*)(buf->shm))[2] -= 1; // decrease counter

	DLT_SHM_SEM_FREE(buf->semid);

	return size-sizeof(head); // OK
}

int dlt_shm_copy(DltShm *buf,unsigned char *data, int max_size)
{
	int write, read, count, size;
	unsigned char status;
	char head[] = DLT_SHM_HEAD;
	
	// initialise head
	head[3] = 0x01;
	
	if(!buf->mem) {
		// shm not initialised
		dlt_log(LOG_ERR,"SHM: SHM not initialised\n");
		return -1; /* ERROR */
	}

	// get current write pointer
	DLT_SHM_SEM_GET(buf->semid);
	write = ((int*)(buf->shm))[0];
	read = ((int*)(buf->shm))[1];
	count = ((int*)(buf->shm))[2];

	// check if data is in there
	if(count<=0) {
		if((write!=read) || (count<0))
		{
			dlt_shm_reset(buf);
		}
		DLT_SHM_SEM_FREE(buf->semid);
		return -1; // ERROR		
	}


	// check if end of buffer is reached and read status and size
	if((read+sizeof(unsigned char)+sizeof(int)) <= buf->size) {
		status =  *((unsigned char*)(buf->mem+read));
		size = *((int*)(buf->mem+read+sizeof(unsigned char)));
		if(status == 0) {
			// data fits not end of shm
			read = 0;
			status =  *((unsigned char*)(buf->mem+read));
			size = *((int*)(buf->mem+read+sizeof(unsigned char)));
		}
	}
	else {
		read = 0;
		status =  *((unsigned char*)(buf->mem+read));
		size = *((int*)(buf->mem+read+sizeof(unsigned char)));
	}
	
	// check status
	if(status != 2 ) {
<<<<<<< HEAD
		//printf("Buffer is not fully written\n");
		DLT_SHM_SEM_FREE(buf->semid);
=======
		dlt_log(LOG_ERR,"Buffer is not fully written\n");
>>>>>>> 8ecf985d
		return -1; // ERROR		
	}
	
	// plausibility check of buffer size
	if( (read+size) > buf->size) {
<<<<<<< HEAD
		printf("SHM: Buffers size bigger than shm buffer\n");
		DLT_SHM_SEM_FREE(buf->semid);
=======
		dlt_log(LOG_ERR,"SHM: Buffers size bigger than shm buffer\n");
		dlt_shm_reset(buf);
>>>>>>> 8ecf985d
		return -1; // ERROR		
	}
	
	// check max read size
	if((size-sizeof(head)) > max_size) {
<<<<<<< HEAD
		printf("SHM: Buffer is bigger than max size\n");
		DLT_SHM_SEM_FREE(buf->semid);
=======
		dlt_log(LOG_ERR,"SHM: Buffer is bigger than max size\n");
		dlt_shm_reset(buf);
>>>>>>> 8ecf985d
		return -1; // ERROR			
	}
	
	// copy data
	memcpy(data,buf->mem+read+sizeof(unsigned char)+sizeof(int)+sizeof(head),size-sizeof(head));

	DLT_SHM_SEM_FREE(buf->semid);

	return size-sizeof(head); // OK
}

int dlt_shm_remove(DltShm *buf)
{
	int write, read, count, size;
	unsigned char status;
	
	if(!buf->mem) {
		// shm not initialised
		dlt_log(LOG_ERR,"SHM: SHM not initialised\n");
		return -1; /* ERROR */
	}

	// get current write pointer
	DLT_SHM_SEM_GET(buf->semid);
	write = ((int*)(buf->shm))[0];
	read = ((int*)(buf->shm))[1];
	count = ((int*)(buf->shm))[2];

	// check if data is in there
	if(count<=0) {
		if((write!=read) || (count<0))
		{
			dlt_shm_reset(buf);
		}
		DLT_SHM_SEM_FREE(buf->semid);
		return -1; // ERROR		
	}


	// check if end of buffer is reached and read status and size
	if((read+sizeof(unsigned char)+sizeof(int)) <= buf->size) {
		status =  *((unsigned char*)(buf->mem+read));
		size = *((int*)(buf->mem+read+sizeof(unsigned char)));
		if(status == 0) {
			// data fits not end of shm
			read = 0;
			status =  *((unsigned char*)(buf->mem+read));
			size = *((int*)(buf->mem+read+sizeof(unsigned char)));
		}
	}
	else {
		read = 0;
		status =  *((unsigned char*)(buf->mem+read));
		size = *((int*)(buf->mem+read+sizeof(unsigned char)));
	}
	
	// check status
	if(status != 2 ) {
<<<<<<< HEAD
		//printf("Buffer is not fully written\n");
		DLT_SHM_SEM_FREE(buf->semid);
=======
		dlt_log(LOG_ERR,"Buffer is not fully written\n");
>>>>>>> 8ecf985d
		return -1; // ERROR		
	}
	
	// plausibility check of buffer size
	if( (read+size) > buf->size) {
<<<<<<< HEAD
		printf("SHM: Buffers size bigger than shm buffer\n");
		DLT_SHM_SEM_FREE(buf->semid);
=======
		dlt_log(LOG_ERR,"SHM: Buffers size bigger than shm buffer\n");
		dlt_shm_reset(buf);
>>>>>>> 8ecf985d
		return -1; // ERROR		
	}
		
	// update buffer pointers
	((int*)(buf->shm))[1] = read+sizeof(unsigned char)+sizeof(int)+size; // set new read pointer 	
	((int*)(buf->shm))[2] -= 1; // decrease counter

	DLT_SHM_SEM_FREE(buf->semid);

	return size; // OK
}

int dlt_shm_reset(DltShm *buf) {
	
	dlt_log(LOG_ERR,"SHM: Pointer corrupted; reset triggered.\n");

	/* reset pointers and counters */	
	DLT_SHM_SEM_GET(buf->semid);
    ((int*)(buf->shm))[0] = 0;  // pointer to write memory  
    ((int*)(buf->shm))[1] = 0;  // pointer to read memory
    ((int*)(buf->shm))[2] = 0;  // number of packets
	DLT_SHM_SEM_FREE(buf->semid);

	return 0; /* OK */
}

int dlt_shm_recover(DltShm *buf) {
	int write, read, count;
	char head[] = DLT_SHM_HEAD;

	// initialise head
	head[3] = 0x01;

	dlt_log(LOG_ERR,"SHM: Head not found; try to recover.\n");

	/* try to find next valid message */
	DLT_SHM_SEM_GET(buf->semid);

	write = ((int*)(buf->shm))[0];
	read = ((int*)(buf->shm))[1];
	count = ((int*)(buf->shm))[2];

	while(1) {
		if(memcmp(buf->mem+read,head,sizeof(head))==0) {
			/* HEAD found */
			if(read>=(sizeof(unsigned char)+sizeof(int))) {
				/* HEAD not at beginning, recover */
				count--;
				break;				
			}
			else {
				/* HEAD at beginning, cannot recover */
				count--;
			}
		}
		read++;
		if(read==write) {			
			/* nothing found */
			break;
		}
		if(read>=buf->size) {
			/* end reached, continue at beginning */
			read = 0;
		}
	}

	if(read==write) {
		((int*)(buf->shm))[0] = 0;  // pointer to write memory   	
		((int*)(buf->shm))[1] = 0;  // pointer to read memory   	
		((int*)(buf->shm))[2] = 0;  // number of packets 
	}
	else {
		((int*)(buf->shm))[1] = read - sizeof(unsigned char)+sizeof(int); // set new read pointer 	
		if(count<0)
			((int*)(buf->shm))[2] = 0; // decrease counter
		else
			((int*)(buf->shm))[2] = count; // decrease counter
	}
	
	DLT_SHM_SEM_FREE(buf->semid);

	return 0; /* OK */
}

int dlt_shm_free_server(DltShm *buf) {

	if(!buf->shm) {
        dlt_log(LOG_ERR,"SHM: Shared memory segment not attached\n");
        return -1; /* ERROR */
    }
		
	if(shmdt(buf->shm)) {
        dlt_log(LOG_ERR,"SHM: shmdt");
        return -1; /* ERROR */
    }

	if(shmctl(buf->shmid,IPC_RMID,NULL) == -1) {
        dlt_log(LOG_ERR,"SHM: shmdt");
        return -1; /* ERROR */
	}

	if(semctl(buf->semid,0,IPC_RMID,(int)0) == -1) {
        dlt_log(LOG_ERR,"SHM: shmdt");
        return -1; /* ERROR */
	}

	// Reset parameters
	buf->shm = NULL;
	buf->shmid = 0;
	buf->semid = 0;
	buf->size = 0;
	buf->mem = 0;
		
	return 0; /* OK */
}

int dlt_shm_free_client(DltShm *buf) {

	if(!buf->shm) {
        dlt_log(LOG_ERR,"SHM: Shared memory segment not attached\n");
        return -1; /* ERROR */
    }
		
	if(shmdt(buf->shm)) {
        dlt_log(LOG_ERR,"SHM: shmdt");
        return -1; /* ERROR */
    }

	// Reset parameters
	buf->shm = NULL;
	buf->shmid = 0;
	buf->semid = 0;
	buf->size = 0;
	buf->mem = 0;
		
	return 0; /* OK */
}<|MERGE_RESOLUTION|>--- conflicted
+++ resolved
@@ -184,28 +184,28 @@
 	// get the size of shm
 	if (shmctl(buf->shmid,  IPC_STAT, &shm_buf))
 	{
-		dlt_log(LOG_ERR,"SHM: shmctl");
-        return -1; /* ERROR */
+	    dlt_log(LOG_ERR,"SHM: shmctl");
+            return -1; /* ERROR */
 	}	
 
-    // Now we attach the segment to our data space.
-    if ((buf->shm = shmat(buf->shmid, NULL, 0)) == (char *) -1) {
-        dlt_log(LOG_ERR,"shmat");
-        return -1; /* ERROR */
-    }
+        // Now we attach the segment to our data space.
+        if ((buf->shm = shmat(buf->shmid, NULL, 0)) == (char *) -1) {
+            dlt_log(LOG_ERR,"shmat");
+            return -1; /* ERROR */
+        }
         	
 	// Init semaphore
 	if( (buf->semid = semget(DLT_SHM_SEM,0,0)) == -1 ) {
-        dlt_log(LOG_ERR,"SHM: semget");
-        return -1; /* ERROR */
+            dlt_log(LOG_ERR,"SHM: semget");
+            return -1; /* ERROR */
 	}
 
 	// Init pointers
-    buf->mem = (char*)(&(((int*)(buf->shm))[3]));
-    buf->size = shm_buf.shm_segsz - (buf->mem - buf->shm);
+        buf->mem = (char*)(&(((int*)(buf->shm))[3]));
+        buf->size = shm_buf.shm_segsz - (buf->mem - buf->shm);
     
 	//dlt_shm_status(buf);
-    //dlt_shm_info(buf);
+        //dlt_shm_info(buf);
 
 	return 0; /* OK */
 }
@@ -412,36 +412,25 @@
 	
 	// check status
 	if(status != 2 ) {
-<<<<<<< HEAD
 		//printf("Buffer is not fully written\n");
 		DLT_SHM_SEM_FREE(buf->semid);
-=======
 		dlt_log(LOG_ERR,"Buffer is not fully written\n");
->>>>>>> 8ecf985d
 		return -1; // ERROR		
 	}
 	
 	// plausibility check of buffer size
 	if( (read+size) > buf->size) {
-<<<<<<< HEAD
-		printf("SHM: Buffers size bigger than shm buffer\n");
-		DLT_SHM_SEM_FREE(buf->semid);
-=======
+		DLT_SHM_SEM_FREE(buf->semid);
 		dlt_log(LOG_ERR,"SHM: Buffers size bigger than shm buffer\n");
 		dlt_shm_reset(buf);
->>>>>>> 8ecf985d
 		return -1; // ERROR		
 	}
 	
 	// check max read size
 	if(size > max_size) {
-<<<<<<< HEAD
-		printf("SHM: Buffer is bigger than max size\n");
-		DLT_SHM_SEM_FREE(buf->semid);
-=======
+		DLT_SHM_SEM_FREE(buf->semid);
 		dlt_log(LOG_ERR,"SHM: Buffer is bigger than max size\n");
 		dlt_shm_reset(buf);
->>>>>>> 8ecf985d
 		return -1; // ERROR			
 	}
 	
@@ -515,36 +504,24 @@
 	
 	// check status
 	if(status != 2 ) {
-<<<<<<< HEAD
-		//printf("Buffer is not fully written\n");
-		DLT_SHM_SEM_FREE(buf->semid);
-=======
+		DLT_SHM_SEM_FREE(buf->semid);
 		dlt_log(LOG_ERR,"Buffer is not fully written\n");
->>>>>>> 8ecf985d
 		return -1; // ERROR		
 	}
 	
 	// plausibility check of buffer size
 	if( (read+size) > buf->size) {
-<<<<<<< HEAD
-		printf("SHM: Buffers size bigger than shm buffer\n");
-		DLT_SHM_SEM_FREE(buf->semid);
-=======
+		DLT_SHM_SEM_FREE(buf->semid);
 		dlt_log(LOG_ERR,"SHM: Buffers size bigger than shm buffer\n");
 		dlt_shm_reset(buf);
->>>>>>> 8ecf985d
 		return -1; // ERROR		
 	}
 	
 	// check max read size
 	if((size-sizeof(head)) > max_size) {
-<<<<<<< HEAD
-		printf("SHM: Buffer is bigger than max size\n");
-		DLT_SHM_SEM_FREE(buf->semid);
-=======
+		DLT_SHM_SEM_FREE(buf->semid);
 		dlt_log(LOG_ERR,"SHM: Buffer is bigger than max size\n");
 		dlt_shm_reset(buf);
->>>>>>> 8ecf985d
 		return -1; // ERROR			
 	}
 	
@@ -603,24 +580,16 @@
 	
 	// check status
 	if(status != 2 ) {
-<<<<<<< HEAD
-		//printf("Buffer is not fully written\n");
-		DLT_SHM_SEM_FREE(buf->semid);
-=======
+		DLT_SHM_SEM_FREE(buf->semid);
 		dlt_log(LOG_ERR,"Buffer is not fully written\n");
->>>>>>> 8ecf985d
 		return -1; // ERROR		
 	}
 	
 	// plausibility check of buffer size
 	if( (read+size) > buf->size) {
-<<<<<<< HEAD
-		printf("SHM: Buffers size bigger than shm buffer\n");
-		DLT_SHM_SEM_FREE(buf->semid);
-=======
+		DLT_SHM_SEM_FREE(buf->semid);
 		dlt_log(LOG_ERR,"SHM: Buffers size bigger than shm buffer\n");
 		dlt_shm_reset(buf);
->>>>>>> 8ecf985d
 		return -1; // ERROR		
 	}
 		
@@ -639,9 +608,9 @@
 
 	/* reset pointers and counters */	
 	DLT_SHM_SEM_GET(buf->semid);
-    ((int*)(buf->shm))[0] = 0;  // pointer to write memory  
-    ((int*)(buf->shm))[1] = 0;  // pointer to read memory
-    ((int*)(buf->shm))[2] = 0;  // number of packets
+        ((int*)(buf->shm))[0] = 0;  // pointer to write memory  
+        ((int*)(buf->shm))[1] = 0;  // pointer to read memory
+        ((int*)(buf->shm))[2] = 0;  // number of packets
 	DLT_SHM_SEM_FREE(buf->semid);
 
 	return 0; /* OK */
