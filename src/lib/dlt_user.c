/*
 * SPDX license identifier: MPL-2.0
 *
 * Copyright (C) 2011-2015, BMW AG
 *
 * This file is part of COVESA Project DLT - Diagnostic Log and Trace.
 *
 * This Source Code Form is subject to the terms of the
 * Mozilla Public License (MPL), v. 2.0.
 * If a copy of the MPL was not distributed with this file,
 * You can obtain one at http://mozilla.org/MPL/2.0/.
 *
 * For further information see http://www.covesa.org/.
 */

/*!
 * \author
 * Alexander Wenzel <alexander.aw.wenzel@bmw.de>
 * Markus Klein <Markus.Klein@esk.fraunhofer.de>
 * Mikko Rapeli <mikko.rapeli@bmw.de>
 *
 * \copyright Copyright © 2011-2015 BMW AG. \n
 * License MPL-2.0: Mozilla Public License version 2.0 http://mozilla.org/MPL/2.0/.
 *
 * \file dlt_user.c
 */

#include <stdlib.h> /* for getenv(), free(), atexit() */
#include <string.h> /* for strcmp(), strncmp(), strlen(), memset(), memcpy() */
#include <signal.h> /* for signal(), SIGPIPE, SIG_IGN */

#if !defined (__WIN32__)
#   include <syslog.h> /* for LOG_... */
#   include <semaphore.h>
#   include <pthread.h> /* POSIX Threads */
#endif

#include <sys/time.h>
#include <math.h>

#include <sys/stat.h>
#include <fcntl.h>
#include <errno.h>

#include <sys/uio.h> /* writev() */
#include <poll.h>

#include <limits.h>
#ifdef linux
#   include <sys/prctl.h> /* for PR_SET_NAME */
#endif

#include <sys/types.h> /* needed for getpid() */
#include <unistd.h>

#include <stdbool.h>

#include <stdatomic.h>

#if defined DLT_LIB_USE_UNIX_SOCKET_IPC || defined DLT_LIB_USE_VSOCK_IPC
#   include <sys/socket.h>
#endif
#ifdef DLT_LIB_USE_UNIX_SOCKET_IPC
#   include <sys/un.h>
#endif
#ifdef DLT_LIB_USE_VSOCK_IPC
#   ifdef linux
#       include <linux/vm_sockets.h>
#   endif
#   ifdef __QNX__
#       include <vm_sockets.h>
#   endif
#endif

#include "dlt_user.h"
#include "dlt_common.h"
#include "dlt_user_shared.h"
#include "dlt_user_shared_cfg.h"
#include "dlt_user_cfg.h"

#ifdef DLT_FATAL_LOG_RESET_ENABLE
#   define DLT_LOG_FATAL_RESET_TRAP(LOGLEVEL) \
    do {                                   \
        if (LOGLEVEL == DLT_LOG_FATAL) {   \
            int *p = NULL;                 \
            *p = 0;                        \
        }                                  \
    } while (false)
#else /* DLT_FATAL_LOG_RESET_ENABLE */
#   define DLT_LOG_FATAL_RESET_TRAP(LOGLEVEL)
#endif /* DLT_FATAL_LOG_RESET_ENABLE */

enum InitState {
    INIT_UNITIALIZED,
    INIT_IN_PROGRESS,
    INIT_DONE
};

static DltUser dlt_user;
static _Atomic enum InitState dlt_user_init_state = INIT_UNITIALIZED;
#define DLT_USER_INITALIZED (dlt_user_init_state == INIT_DONE)

static _Atomic int dlt_user_freeing = 0;
static bool dlt_user_file_reach_max = false;

#ifdef DLT_LIB_USE_FIFO_IPC
static char dlt_user_dir[DLT_PATH_MAX];
static char dlt_daemon_fifo[DLT_PATH_MAX];
#endif

static pthread_mutex_t dlt_mutex;
static pthread_mutexattr_t dlt_mutex_attr;
static pthread_t dlt_housekeeperthread_handle;

/* Sync housekeeper thread start */
pthread_mutex_t dlt_housekeeper_running_mutex = PTHREAD_MUTEX_INITIALIZER;
pthread_cond_t dlt_housekeeper_running_cond;

/* calling dlt_user_atexit_handler() second time fails with error message */
static int atexit_registered = 0;

/* used to disallow DLT usage in fork() child */
static int g_dlt_is_child = 0;
/* String truncate message */
static const char STR_TRUNCATED_MESSAGE[] = "... <<Message truncated, too long>>";

/* Enum for type of string */
enum StringType
{
    ASCII_STRING = 0,
    UTF8_STRING = 1
};

/* Data type holding "Variable Info" (VARI) properties
 * Some of the supported data types (eg. bool, string, raw) have only "name", but not "unit".
 */
typedef struct VarInfo
{
    const char *name;  // the "name" attribute (can be NULL)
    const char *unit;  // the "unit" attribute (can be NULL)
    bool with_unit;    // true if the "unit" field is to be considered
} VarInfo;

#define DLT_UNUSED(x) (void)(x)

/* Network trace */
#ifdef DLT_NETWORK_TRACE_ENABLE
#define DLT_USER_SEGMENTED_THREAD (1<<2)

/* Segmented Network Trace */
#define DLT_MAX_TRACE_SEGMENT_SIZE 1024
#define DLT_MESSAGE_QUEUE_NAME "/dlt_message_queue"
#define DLT_DELAYED_RESEND_INDICATOR_PATTERN 0xFFFF

/* Mutex to wait on while message queue is not initialized */
pthread_mutex_t mq_mutex = PTHREAD_MUTEX_INITIALIZER;
pthread_cond_t mq_init_condition;
#endif /* DLT_NETWORK_TRACE_ENABLE */

/* use these variables from common.c*/
extern int logging_mode;
extern FILE *logging_handle;

void dlt_lock_mutex(pthread_mutex_t *mutex)
{
    int32_t lock_mutex_result = pthread_mutex_lock(mutex);

    if (lock_mutex_result != 0)
        dlt_vlog(LOG_ERR,
                 "Mutex lock failed unexpected pid=%i with result %i!\n",
                 getpid(), lock_mutex_result);
}

void dlt_unlock_mutex(pthread_mutex_t *mutex)
{
    pthread_mutex_unlock(mutex);
}

/* Structure to pass data to segmented thread */
typedef struct
{
    DltContext *handle;
    uint32_t id;
    DltNetworkTraceType nw_trace_type;
    uint32_t header_len;
    void *header;
    uint32_t payload_len;
    void *payload;
} s_segmented_data;

/* Function prototypes for internally used functions */
static void dlt_user_housekeeperthread_function(void *ptr);
static void dlt_user_atexit_handler(void);
static DltReturnValue dlt_user_log_init(DltContext *handle, DltContextData *log);
static DltReturnValue dlt_user_log_send_log(DltContextData *log, int mtype);
static DltReturnValue dlt_user_log_send_register_application(void);
static DltReturnValue dlt_user_log_send_unregister_application(void);
static DltReturnValue dlt_user_log_send_register_context(DltContextData *log);
static DltReturnValue dlt_user_log_send_unregister_context(DltContextData *log);
static DltReturnValue dlt_send_app_ll_ts_limit(const char *apid,
                                               DltLogLevelType loglevel,
                                               DltTraceStatusType tracestatus);
static DltReturnValue dlt_user_log_send_log_mode(DltUserLogMode mode);
static DltReturnValue dlt_user_log_send_marker();
static DltReturnValue dlt_user_print_msg(DltMessage *msg, DltContextData *log);
static DltReturnValue dlt_user_log_check_user_message(void);
static void dlt_user_log_reattach_to_daemon(void);
static DltReturnValue dlt_user_log_send_overflow(void);
static DltReturnValue dlt_user_log_out_error_handling(void *ptr1,
                                                      size_t len1,
                                                      void *ptr2,
                                                      size_t len2,
                                                      void *ptr3,
                                                      size_t len3);
static void dlt_user_cleanup_handler(void *arg);
static int dlt_start_threads();
static void dlt_stop_threads();
static void dlt_fork_child_fork_handler();
#ifdef DLT_NETWORK_TRACE_ENABLE
static void dlt_user_trace_network_segmented_thread(void *unused);
static void dlt_user_trace_network_segmented_thread_segmenter(s_segmented_data *data);
#endif

static DltReturnValue dlt_user_log_write_string_utils_attr(DltContextData *log, const char *text, const enum StringType type, const char *name, bool with_var_info);
static DltReturnValue dlt_user_log_write_sized_string_utils_attr(DltContextData *log, const char *text, size_t length, const enum StringType type, const char *name, bool with_var_info);


static DltReturnValue dlt_unregister_app_util(bool force_sending_messages);

DltReturnValue dlt_user_check_library_version(const char *user_major_version, const char *user_minor_version)
{
    char lib_major_version[DLT_USER_MAX_LIB_VERSION_LENGTH];
    char lib_minor_version[DLT_USER_MAX_LIB_VERSION_LENGTH];

    dlt_get_major_version(lib_major_version, DLT_USER_MAX_LIB_VERSION_LENGTH);
    dlt_get_minor_version(lib_minor_version, DLT_USER_MAX_LIB_VERSION_LENGTH);

    if ((strcmp(lib_major_version, user_major_version) != 0) || (strcmp(lib_minor_version, user_minor_version) != 0)) {
        dlt_vnlog(LOG_WARNING,
                  DLT_USER_BUFFER_LENGTH,
                  "DLT Library version check failed! Installed DLT library version is %s.%s - Application using DLT library version %s.%s\n",
                  lib_major_version,
                  lib_minor_version,
                  user_major_version,
                  user_minor_version);

        return DLT_RETURN_ERROR;
    }

    return DLT_RETURN_OK;
}

#if defined DLT_LIB_USE_UNIX_SOCKET_IPC || defined DLT_LIB_USE_VSOCK_IPC
static DltReturnValue dlt_socket_set_nonblock_and_linger(int sockfd)
{
    int status;
    struct linger l_opt;

    status = fcntl(sockfd, F_SETFL, fcntl(sockfd, F_GETFL, 0) | O_NONBLOCK);
    if (status == -1) {
        dlt_log(LOG_INFO, "Socket cannot be changed to NON BLOCK\n");
        return DLT_RETURN_ERROR;
    }

    l_opt.l_onoff = 1;
    l_opt.l_linger = 10;

    if (setsockopt(sockfd, SOL_SOCKET, SO_LINGER, &l_opt, sizeof l_opt) < 0)
        dlt_log(LOG_WARNING, "Failed to set socket linger option\n");

    return DLT_RETURN_OK;
}
#endif

#ifdef DLT_LIB_USE_UNIX_SOCKET_IPC
static DltReturnValue dlt_initialize_socket_connection(void)
{
    struct sockaddr_un remote;
    char dltSockBaseDir[DLT_IPC_PATH_MAX];

    DLT_SEM_LOCK();
    int sockfd = socket(AF_UNIX, SOCK_STREAM | SOCK_CLOEXEC, 0);

    if (sockfd == DLT_FD_INIT) {
        dlt_log(LOG_CRIT, "Failed to create socket\n");
        DLT_SEM_FREE();
        return DLT_RETURN_ERROR;
    }

    if (dlt_socket_set_nonblock_and_linger(sockfd) != DLT_RETURN_OK) {
        close(sockfd);
        DLT_SEM_FREE();
        return DLT_RETURN_ERROR;
    }

    remote.sun_family = AF_UNIX;
    snprintf(dltSockBaseDir, DLT_IPC_PATH_MAX, "%s/dlt", DLT_USER_IPC_PATH);
    strncpy(remote.sun_path, dltSockBaseDir, sizeof(remote.sun_path));

    if (strlen(DLT_USER_IPC_PATH) > DLT_IPC_PATH_MAX)
        dlt_vlog(LOG_INFO,
                 "Provided path too long...trimming it to path[%s]\n",
                 dltSockBaseDir);

    if (connect(sockfd, (struct sockaddr *)&remote, sizeof(remote)) == -1) {
        if (dlt_user.connection_state != DLT_USER_RETRY_CONNECT) {
            dlt_vlog(LOG_INFO,
                     "Socket %s cannot be opened (errno=%d). Retrying later...\n",
                     dltSockBaseDir, errno);
            dlt_user.connection_state = DLT_USER_RETRY_CONNECT;
        }

        close(sockfd);
        dlt_user.dlt_log_handle = -1;
    }
    else {
        dlt_user.dlt_log_handle = sockfd;
        dlt_user.connection_state = DLT_USER_CONNECTED;

        if (dlt_receiver_init(&(dlt_user.receiver),
                              sockfd,
                              DLT_RECEIVE_SOCKET,
                              DLT_USER_RCVBUF_MAX_SIZE) == DLT_RETURN_ERROR) {
            dlt_user_init_state = INIT_UNITIALIZED;
            close(sockfd);
            DLT_SEM_FREE();
            return DLT_RETURN_ERROR;
        }
    }

    DLT_SEM_FREE();

    return DLT_RETURN_OK;
}
#elif defined DLT_LIB_USE_VSOCK_IPC
static DltReturnValue dlt_initialize_vsock_connection()
{
    struct sockaddr_vm remote;

    DLT_SEM_LOCK();
    int sockfd = socket(AF_VSOCK, SOCK_STREAM, 0);

    if (sockfd == DLT_FD_INIT) {
        dlt_log(LOG_CRIT, "Failed to create VSOCK socket\n");
        DLT_SEM_FREE();
        return DLT_RETURN_ERROR;
    }

    memset(&remote, 0, sizeof(remote));
    remote.svm_family = AF_VSOCK;
    remote.svm_port = DLT_VSOCK_PORT;
    remote.svm_cid = VMADDR_CID_HOST;

    if (connect(sockfd, (struct sockaddr *)&remote, sizeof(remote)) == -1) {
        if (dlt_user.connection_state != DLT_USER_RETRY_CONNECT) {
            dlt_vlog(LOG_INFO, "VSOCK socket cannot be opened. Retrying later...\n");
            dlt_user.connection_state = DLT_USER_RETRY_CONNECT;
        }

        close(sockfd);
        dlt_user.dlt_log_handle = -1;
    }
    else {
        /* Set to non-blocking after connect() to avoid EINPROGRESS. DltUserConntextionState
           needs "connecting" state if connect() should be non-blocking. */
        if (dlt_socket_set_nonblock_and_linger(sockfd) != DLT_RETURN_OK) {
            close(sockfd);
            DLT_SEM_FREE();
            return DLT_RETURN_ERROR;
        }

        dlt_user.dlt_log_handle = sockfd;
        dlt_user.connection_state = DLT_USER_CONNECTED;

        if (dlt_receiver_init(&(dlt_user.receiver),
                              sockfd,
                              DLT_RECEIVE_SOCKET,
                              DLT_USER_RCVBUF_MAX_SIZE) == DLT_RETURN_ERROR) {
            dlt_user_init_state = INIT_UNITIALIZED;
            close(sockfd);
            DLT_SEM_FREE();
            return DLT_RETURN_ERROR;
        }
    }

    DLT_SEM_FREE();

    return DLT_RETURN_OK;
}
#else /* DLT_LIB_USE_FIFO_IPC */
static DltReturnValue dlt_initialize_fifo_connection(void)
{
    char filename[DLT_PATH_MAX];
    int ret;

    snprintf(dlt_user_dir, DLT_PATH_MAX, "%s/dltpipes", dltFifoBaseDir);
    snprintf(dlt_daemon_fifo, DLT_PATH_MAX, "%s/dlt", dltFifoBaseDir);
    ret = mkdir(dlt_user_dir, S_IRUSR | S_IWUSR | S_IXUSR | S_IRGRP | S_IWGRP | S_IROTH | S_IWOTH | S_ISVTX);

    if ((ret == -1) && (errno != EEXIST)) {
        dlt_vnlog(LOG_ERR, DLT_USER_BUFFER_LENGTH, "FIFO user dir %s cannot be created!\n", dlt_user_dir);
        return DLT_RETURN_ERROR;
    }

    /* if dlt pipes directory is created by the application also chmod the directory */
    if (ret == 0) {
        /* S_ISGID cannot be set by mkdir, let's reassign right bits */
        ret = chmod(dlt_user_dir,
                    S_IRUSR | S_IWUSR | S_IXUSR | S_IRGRP | S_IWGRP | S_IXGRP | S_IROTH | S_IWOTH | S_IXOTH | S_ISGID |
                    S_ISVTX);

        if (ret == -1) {
            dlt_vnlog(LOG_ERR, DLT_USER_BUFFER_LENGTH, "FIFO user dir %s cannot be chmoded!\n", dlt_user_dir);
            return DLT_RETURN_ERROR;
        }
    }

    /* create and open DLT user FIFO */
    snprintf(filename, DLT_PATH_MAX, "%s/dlt%d", dlt_user_dir, getpid());

    /* Try to delete existing pipe, ignore result of unlink */
    unlink(filename);

    ret = mkfifo(filename, S_IRUSR | S_IWUSR | S_IWGRP | S_IRGRP);

    if (ret == -1)
        dlt_vnlog(LOG_WARNING, DLT_USER_BUFFER_LENGTH, "Loging disabled, FIFO user %s cannot be created!\n", filename);

    /* S_IWGRP cannot be set by mkfifo (???), let's reassign right bits */
    ret = chmod(filename, S_IRUSR | S_IWUSR | S_IWGRP | S_IRGRP);

    if (ret == -1) {
        dlt_vnlog(LOG_WARNING, DLT_USER_BUFFER_LENGTH, "FIFO user %s cannot be chmoded!\n", dlt_user_dir);
        return DLT_RETURN_ERROR;
    }

    dlt_user.dlt_user_handle = open(filename, O_RDWR | O_NONBLOCK | O_CLOEXEC);

    if (dlt_user.dlt_user_handle == DLT_FD_INIT) {
        dlt_vnlog(LOG_WARNING, DLT_USER_BUFFER_LENGTH, "Logging disabled, FIFO user %s cannot be opened!\n", filename);
        unlink(filename);
        return DLT_RETURN_OK;
    }

    /* open DLT output FIFO */
    dlt_user.dlt_log_handle = open(dlt_daemon_fifo, O_WRONLY | O_NONBLOCK | O_CLOEXEC);

    if (dlt_user.dlt_log_handle == -1)
        /* This is a normal usecase. It is OK that the daemon (and thus the FIFO /tmp/dlt)
         * starts later and some DLT users have already been started before.
         * Thus it is OK if the FIFO can't be opened. */
        dlt_vnlog(LOG_INFO, DLT_USER_BUFFER_LENGTH, "FIFO %s cannot be opened. Retrying later...\n",
                  dlt_daemon_fifo);

    return DLT_RETURN_OK;
}
#endif

DltReturnValue dlt_init(void)
{
    /* process is exiting. Do not allocate new resources. */
    if (dlt_user_freeing != 0) {
        dlt_vlog(LOG_INFO, "%s logging disabled, process is exiting\n", __func__);
        /* return negative value, to stop the current log */
        return DLT_RETURN_LOGGING_DISABLED;
    }

    /* Compare dlt_user_init_state to INIT_UNITIALIZED. If equal it will be set to INIT_IN_PROGRESS.
     * Call returns DLT_RETURN_OK init state != INIT_UNITIALIZED
     * That way it's no problem, if two threads enter this function, because only the very first one will
     * pass fully. The other one will immediately return, because when it executes the atomic function
     * dlt_user_init_state won't be INIT_UNITIALIZED anymore.
     * This is not handled via a simple boolean to prevent issues with shutting down while the init is still running.
     * Furthermore, this makes sure we enter some function only when dlt_init is fully done.
     * */
    enum InitState expectedInitState = INIT_UNITIALIZED;
    if (!(atomic_compare_exchange_strong(&dlt_user_init_state, &expectedInitState, INIT_IN_PROGRESS))) {
        return DLT_RETURN_OK;
    }

    /* check environment variables */
    dlt_check_envvar();

    /* Check logging mode and internal log file is opened or not*/
    if (logging_mode == DLT_LOG_TO_FILE && logging_handle == NULL) {
        dlt_log_init(logging_mode);
    }

    /* Initialize common part of dlt_init()/dlt_init_file() */
    if (dlt_init_common() == DLT_RETURN_ERROR) {
        dlt_user_init_state = INIT_UNITIALIZED;
        return DLT_RETURN_ERROR;
    }

    dlt_user.dlt_is_file = 0;
    dlt_user.filesize_max = UINT_MAX;
    dlt_user_file_reach_max = false;

    dlt_user.overflow = 0;
    dlt_user.overflow_counter = 0;
#ifdef DLT_SHM_ENABLE
    memset(&(dlt_user.dlt_shm), 0, sizeof(DltShm));

    /* init shared memory */
    if (dlt_shm_init_client(&(dlt_user.dlt_shm), dltShmName) < DLT_RETURN_OK)
        dlt_vnlog(LOG_WARNING, DLT_USER_BUFFER_LENGTH, "Logging disabled,"
                  " Shared memory %s cannot be created!\n", dltShmName);

#endif

#ifdef DLT_LIB_USE_UNIX_SOCKET_IPC

    if (dlt_initialize_socket_connection() != DLT_RETURN_OK)
        /* We could connect to the pipe, but not to the socket, which is normally */
        /* open before by the DLT daemon => bad failure => return error code */
        /* in case application is started before daemon, it is expected behaviour */
        return DLT_RETURN_ERROR;

#elif defined DLT_LIB_USE_VSOCK_IPC

    if (dlt_initialize_vsock_connection() != DLT_RETURN_OK)
        return DLT_RETURN_ERROR;

#else /* DLT_LIB_USE_FIFO_IPC */

    if (dlt_initialize_fifo_connection() != DLT_RETURN_OK)
        return DLT_RETURN_ERROR;

    if (dlt_receiver_init(&(dlt_user.receiver),
                          dlt_user.dlt_user_handle,
                          DLT_RECEIVE_FD,
                          DLT_USER_RCVBUF_MAX_SIZE) == DLT_RETURN_ERROR) {
        dlt_user_init_state = INIT_UNITIALIZED;
        return DLT_RETURN_ERROR;
    }

#endif

#ifdef DLT_NETWORK_TRACE_ENABLE
    /* These will be lazy initialized only when needed */
    dlt_user.dlt_segmented_queue_read_handle = -1;
    dlt_user.dlt_segmented_queue_write_handle = -1;

    pthread_cond_init(&mq_init_condition, NULL);
#endif

    if (dlt_start_threads() < 0) {
        dlt_user_init_state = INIT_UNITIALIZED;
        return DLT_RETURN_ERROR;
    }

    /* prepare for fork() call */
    pthread_atfork(NULL, NULL, &dlt_fork_child_fork_handler);

    expectedInitState = INIT_IN_PROGRESS;
    if (!(atomic_compare_exchange_strong(&dlt_user_init_state, &expectedInitState, INIT_DONE))) {
        return DLT_RETURN_ERROR;
    }

    return DLT_RETURN_OK;
}

DltReturnValue dlt_get_appid(char *appid)
{
    if (appid != NULL) {
        strncpy(appid, dlt_user.appID, 4);
        return DLT_RETURN_OK;
    } else {
        dlt_log(LOG_ERR, "Invalid parameter.\n");
        return DLT_RETURN_WRONG_PARAMETER;
    }
}

DltReturnValue dlt_init_file(const char *name)
{
    /* check null pointer */
    if (!name)
        return DLT_RETURN_WRONG_PARAMETER;

    /* Compare dlt_user_init_state to INIT_UNITIALIZED. If equal it will be set to INIT_IN_PROGRESS.
     * Call returns DLT_RETURN_OK init state != INIT_UNITIALIZED
     * That way it's no problem, if two threads enter this function, because only the very first one will
     * pass fully. The other one will immediately return, because when it executes the atomic function
     * dlt_user_init_state won't be INIT_UNITIALIZED anymore.
     * This is not handled via a simple boolean to prevent issues with shutting down while the init is still running.
     * Furthermore, this makes sure we enter some function only when dlt_init is fully done.
     * */
    enum InitState expectedInitState = INIT_UNITIALIZED;
    if (!(atomic_compare_exchange_strong(&dlt_user_init_state, &expectedInitState, INIT_IN_PROGRESS)))
        return DLT_RETURN_OK;

    /* Initialize common part of dlt_init()/dlt_init_file() */
    if (dlt_init_common() == DLT_RETURN_ERROR) {
        expectedInitState = INIT_UNITIALIZED;
        return DLT_RETURN_ERROR;
    }

    dlt_user.dlt_is_file = 1;

    /* open DLT output file */
    dlt_user.dlt_log_handle = open(name, O_WRONLY | O_CREAT,
                                   S_IRUSR | S_IWUSR | S_IRGRP | S_IROTH); /* mode: wb */

    if (dlt_user.dlt_log_handle == -1) {
        dlt_vnlog(LOG_ERR, DLT_USER_BUFFER_LENGTH, "Log file %s cannot be opened!\n", name);
        dlt_user.dlt_is_file = 0;
        return DLT_RETURN_ERROR;
    }

    return DLT_RETURN_OK;
}

DltReturnValue dlt_set_filesize_max(unsigned int filesize)
{
    if (dlt_user.dlt_is_file == 0)
    {
        dlt_vlog(LOG_ERR, "%s: Library is not configured to log to file\n",
                 __func__);
        return DLT_RETURN_ERROR;
    }

    if (filesize == 0) {
        dlt_user.filesize_max = UINT_MAX;
    }
    else {
        dlt_user.filesize_max = filesize;
    }
    dlt_vlog(LOG_DEBUG, "%s: Defined filesize_max is [%d]\n", __func__,
             dlt_user.filesize_max);

    return DLT_RETURN_OK;
}

#ifdef DLT_NETWORK_TRACE_ENABLE
DltReturnValue dlt_init_message_queue(void)
{
    dlt_lock_mutex(&mq_mutex);

    if ((dlt_user.dlt_segmented_queue_read_handle >= 0) &&
        (dlt_user.dlt_segmented_queue_write_handle >= 0)) {
        /* Already intialized */
        dlt_unlock_mutex(&mq_mutex);
        return DLT_RETURN_OK;
    }

    /* Generate per process name for queue */
    char queue_name[NAME_MAX];
    snprintf(queue_name, NAME_MAX, "%s.%d", DLT_MESSAGE_QUEUE_NAME, getpid());

    /* Maximum queue size is 10, limit to size of pointers */
    struct mq_attr mqatr;
    mqatr.mq_flags = 0;
    mqatr.mq_maxmsg = 10;
    mqatr.mq_msgsize = sizeof(s_segmented_data *);
    mqatr.mq_curmsgs = 0;

    /**
     * Create the message queue. It must be newly created
     * if old one was left by a crashing process.
     * */
    dlt_user.dlt_segmented_queue_read_handle = mq_open(queue_name, O_CREAT | O_RDONLY | O_EXCL,
                                                       S_IRUSR | S_IWUSR | S_IRGRP | S_IWGRP | S_IROTH | S_IWOTH,
                                                       &mqatr);

    if (dlt_user.dlt_segmented_queue_read_handle < 0) {
        if (errno == EEXIST) {
            dlt_log(LOG_WARNING, "Old message queue exists, trying to delete.\n");

            if (mq_unlink(queue_name) < 0)
                dlt_vnlog(LOG_CRIT, 256, "Could not delete existing message queue!: %s \n", strerror(errno));
            else /* Retry */

                dlt_user.dlt_segmented_queue_read_handle = mq_open(queue_name,
                                                                   O_CREAT | O_RDONLY | O_EXCL,
                                                                   S_IRUSR | S_IWUSR | S_IRGRP | S_IWGRP | S_IROTH | S_IWOTH,
                                                                   &mqatr);
        }

        if (dlt_user.dlt_segmented_queue_read_handle < 0) {
            dlt_vnlog(LOG_CRIT, 256, "Can't create message queue read handle!: %s \n", strerror(errno));
            dlt_unlock_mutex(&mq_mutex);
            return DLT_RETURN_ERROR;
        }
    }

    dlt_user.dlt_segmented_queue_write_handle = mq_open(queue_name, O_WRONLY | O_NONBLOCK);

    if (dlt_user.dlt_segmented_queue_write_handle < 0) {

        dlt_vnlog(LOG_CRIT, 256, "Can't open message queue write handle!: %s \n", strerror(errno));
        dlt_unlock_mutex(&mq_mutex);
        return DLT_RETURN_ERROR;
    }

    pthread_cond_signal(&mq_init_condition);
    dlt_unlock_mutex(&mq_mutex);
    return DLT_RETURN_OK;
}
#endif /* DLT_NETWORK_TRACE_ENABLE */

/* Return true if verbose mode is to be used for this DltContextData */
static inline bool is_verbose_mode(int8_t dltuser_verbose_mode, const DltContextData* log)
{
    return (dltuser_verbose_mode == 1) || (log != NULL && log->verbose_mode);
}

DltReturnValue dlt_init_common(void)
{
    char *env_local_print;
    char *env_initial_log_level;
    char *env_buffer_min;
    uint32_t buffer_min = DLT_USER_RINGBUFFER_MIN_SIZE;
    char *env_buffer_max;
    uint32_t buffer_max = DLT_USER_RINGBUFFER_MAX_SIZE;
    char *env_buffer_step;
    uint32_t buffer_step = DLT_USER_RINGBUFFER_STEP_SIZE;
    char *env_disable_extended_header_for_nonverbose;
    char *env_log_buffer_len;
    uint32_t buffer_max_configured = 0;
    uint32_t header_size = 0;

    /* Binary semaphore for threads */
    if ((pthread_attr_init(&dlt_mutex_attr) != 0) ||
        (pthread_mutexattr_settype(&dlt_mutex_attr, PTHREAD_MUTEX_ERRORCHECK) != 0) ||
        (pthread_mutex_init(&dlt_mutex, &dlt_mutex_attr) != 0)) {
        dlt_user_init_state = INIT_UNITIALIZED;
        return DLT_RETURN_ERROR;
    }

    /* set to unknown state of connected client */
    dlt_user.log_state = -1;

    dlt_user.dlt_log_handle = -1;
    dlt_user.dlt_user_handle = DLT_FD_INIT;

    dlt_set_id(dlt_user.ecuID, DLT_USER_DEFAULT_ECU_ID);
    dlt_set_id(dlt_user.appID, "");

    dlt_user.application_description = NULL;

    /* Verbose mode is enabled by default */
    dlt_user.verbose_mode = 1;

    /* header_size is used for resend buffer
     * so it won't include DltStorageHeader
     */
    header_size = sizeof(DltUserHeader) + sizeof(DltStandardHeader) +
                sizeof(DltStandardHeaderExtra);

    /* Use extended header for non verbose is enabled by default */
    dlt_user.use_extended_header_for_non_verbose =
            DLT_USER_USE_EXTENDED_HEADER_FOR_NONVERBOSE;

    /* Use extended header for non verbose is modified as per environment variable */
    env_disable_extended_header_for_nonverbose =
            getenv(DLT_USER_ENV_DISABLE_EXTENDED_HEADER_FOR_NONVERBOSE);

    if (env_disable_extended_header_for_nonverbose) {
        if (strcmp(env_disable_extended_header_for_nonverbose, "1") == 0)
            dlt_user.use_extended_header_for_non_verbose =
                    DLT_USER_NO_USE_EXTENDED_HEADER_FOR_NONVERBOSE;
    }

    if (dlt_user.use_extended_header_for_non_verbose ==
            DLT_USER_USE_EXTENDED_HEADER_FOR_NONVERBOSE)
        header_size += (uint32_t) sizeof(DltExtendedHeader);

    /* With session id is enabled by default */
    dlt_user.with_session_id = DLT_USER_WITH_SESSION_ID;

    /* With timestamp is enabled by default */
    dlt_user.with_timestamp = DLT_USER_WITH_TIMESTAMP;

    /* With timestamp is enabled by default */
    dlt_user.with_ecu_id = DLT_USER_WITH_ECU_ID;

    /* Local print is disabled by default */
    dlt_user.enable_local_print = 0;

    dlt_user.local_print_mode = DLT_PM_UNSET;

    dlt_user.timeout_at_exit_handler = DLT_USER_ATEXIT_RESEND_BUFFER_EXIT_TIMEOUT;

    env_local_print = getenv(DLT_USER_ENV_LOCAL_PRINT_MODE);

    if (env_local_print) {
        if (strcmp(env_local_print, "AUTOMATIC") == 0)
            dlt_user.local_print_mode = DLT_PM_AUTOMATIC;
        else if (strcmp(env_local_print, "FORCE_ON") == 0)
            dlt_user.local_print_mode = DLT_PM_FORCE_ON;
        else if (strcmp(env_local_print, "FORCE_OFF") == 0)
            dlt_user.local_print_mode = DLT_PM_FORCE_OFF;
    }

    env_initial_log_level = getenv("DLT_INITIAL_LOG_LEVEL");

    if (env_initial_log_level != NULL) {
        if (dlt_env_extract_ll_set(&env_initial_log_level, &dlt_user.initial_ll_set) != 0)
            dlt_vlog(LOG_WARNING,
                     "Unable to parse initial set of log-levels from environment! Env:\n%s\n",
                     getenv("DLT_INITIAL_LOG_LEVEL"));
    }

    /* Initialize LogLevel/TraceStatus field */
    DLT_SEM_LOCK();
    dlt_user.dlt_ll_ts = NULL;
    dlt_user.dlt_ll_ts_max_num_entries = 0;
    dlt_user.dlt_ll_ts_num_entries = 0;


    env_buffer_min = getenv(DLT_USER_ENV_BUFFER_MIN_SIZE);
    env_buffer_max = getenv(DLT_USER_ENV_BUFFER_MAX_SIZE);
    env_buffer_step = getenv(DLT_USER_ENV_BUFFER_STEP_SIZE);

    if (env_buffer_min != NULL) {
        buffer_min = (uint32_t)strtol(env_buffer_min, NULL, 10);

        if ((errno == EINVAL) || (errno == ERANGE)) {
            dlt_vlog(LOG_ERR,
                     "Wrong value specified for %s. Using default\n",
                     DLT_USER_ENV_BUFFER_MIN_SIZE);
            buffer_min = DLT_USER_RINGBUFFER_MIN_SIZE;
        }
    }

    if (env_buffer_max != NULL) {
        buffer_max = (uint32_t)strtol(env_buffer_max, NULL, 10);

        if ((errno == EINVAL) || (errno == ERANGE)) {
            dlt_vlog(LOG_ERR,
                     "Wrong value specified for %s. Using default\n",
                     DLT_USER_ENV_BUFFER_MAX_SIZE);
            buffer_max = DLT_USER_RINGBUFFER_MAX_SIZE;
        }
    }

    if (env_buffer_step != NULL) {
        buffer_step = (uint32_t)strtol(env_buffer_step, NULL, 10);

        if ((errno == EINVAL) || (errno == ERANGE)) {
            dlt_vlog(LOG_ERR,
                     "Wrong value specified for %s. Using default\n",
                     DLT_USER_ENV_BUFFER_STEP_SIZE);
            buffer_step = DLT_USER_RINGBUFFER_STEP_SIZE;
        }
    }

    /* init log buffer size */
    dlt_user.log_buf_len = DLT_USER_BUF_MAX_SIZE;
    env_log_buffer_len = getenv(DLT_USER_ENV_LOG_MSG_BUF_LEN);

    if (env_log_buffer_len != NULL) {
        buffer_max_configured = (uint32_t)strtol(env_log_buffer_len, NULL, 10);

        if (buffer_max_configured > DLT_LOG_MSG_BUF_MAX_SIZE) {
            dlt_user.log_buf_len = DLT_LOG_MSG_BUF_MAX_SIZE;
            dlt_vlog(LOG_WARNING,
                     "Configured size exceeds maximum allowed size,restricting to max [65535 bytes]\n");
        }
        else {
            dlt_user.log_buf_len = (uint16_t) buffer_max_configured;
            dlt_vlog(LOG_INFO,
                     "Configured buffer size to [%u bytes]\n",
                     buffer_max_configured);
        }
    }

    if (dlt_user.resend_buffer == NULL) {
        dlt_user.resend_buffer = calloc(sizeof(unsigned char),
                                        (dlt_user.log_buf_len + header_size));

        if (dlt_user.resend_buffer == NULL) {
            dlt_user_init_state = INIT_UNITIALIZED;
            DLT_SEM_FREE();
            dlt_vlog(LOG_ERR, "cannot allocate memory for resend buffer\n");
            return DLT_RETURN_ERROR;
        }
    }

    dlt_user.disable_injection_msg = 0;
    if (getenv(DLT_USER_ENV_DISABLE_INJECTION_MSG)) {
        dlt_log(LOG_WARNING, "Injection message is disabled\n");
        dlt_user.disable_injection_msg = 1;
    }

    if (dlt_buffer_init_dynamic(&(dlt_user.startup_buffer),
                                buffer_min,
                                buffer_max,
                                buffer_step) == DLT_RETURN_ERROR) {
        dlt_user_init_state = INIT_UNITIALIZED;
        DLT_SEM_FREE();
        return DLT_RETURN_ERROR;
    }

    DLT_SEM_FREE();

    signal(SIGPIPE, SIG_IGN);                  /* ignore pipe signals */

    if (atexit_registered == 0) {
        atexit_registered = 1;
        atexit(dlt_user_atexit_handler);
    }

#ifdef DLT_TEST_ENABLE
    dlt_user.corrupt_user_header = 0;
    dlt_user.corrupt_message_size = 0;
    dlt_user.corrupt_message_size_size = 0;
#endif

    return DLT_RETURN_OK;
}

void dlt_user_atexit_handler(void)
{
    /* parent will do clean-up */
    if (g_dlt_is_child)
        return;

    if (!DLT_USER_INITALIZED) {
        dlt_vlog(LOG_WARNING, "%s dlt_user_init_state != INIT_DONE\n", __FUNCTION__);
        /* close file */
        dlt_log_free();
        return;
    }

    /* Try to resend potential log messages in the user buffer */
    int count = dlt_user_atexit_blow_out_user_buffer();

    if (count != 0)
        dlt_vnlog(LOG_WARNING, 128, "Lost log messages in user buffer when exiting: %i\n", count);

    /* Unregister app (this also unregisters all contexts in daemon) */
    /* Ignore return value */
    dlt_unregister_app_util(false);

    /* Cleanup */
    /* Ignore return value */
    dlt_free();
}

int dlt_user_atexit_blow_out_user_buffer(void)
{

    int count, ret;
    struct timespec ts;

    uint32_t exitTime = dlt_uptime() + dlt_user.timeout_at_exit_handler;

    /* Send content of ringbuffer */
    DLT_SEM_LOCK();
    count = dlt_buffer_get_message_count(&(dlt_user.startup_buffer));
    DLT_SEM_FREE();

    if (count > 0) {
        while (dlt_uptime() < exitTime) {
            if (dlt_user.dlt_log_handle == -1) {
                /* Reattach to daemon if neccesary */
                dlt_user_log_reattach_to_daemon();

                if ((dlt_user.dlt_log_handle != -1) && (dlt_user.overflow_counter)) {
                    if (dlt_user_log_send_overflow() == 0) {
                        dlt_vnlog(LOG_WARNING,
                                  DLT_USER_BUFFER_LENGTH,
                                  "%u messages discarded!\n",
                                  dlt_user.overflow_counter);
                        dlt_user.overflow_counter = 0;
                    }
                }
            }

            if (dlt_user.dlt_log_handle != -1) {
                ret = dlt_user_log_resend_buffer();

                if (ret == 0) {
                    DLT_SEM_LOCK();
                    count = dlt_buffer_get_message_count(&(dlt_user.startup_buffer));
                    DLT_SEM_FREE();

                    return count;
                }
            }

            ts.tv_sec = 0;
            ts.tv_nsec = DLT_USER_ATEXIT_RESEND_BUFFER_SLEEP;
            nanosleep(&ts, NULL);
        }

        DLT_SEM_LOCK();
        count = dlt_buffer_get_message_count(&(dlt_user.startup_buffer));
        DLT_SEM_FREE();
    }

    return count;
}

static void dlt_user_free_buffer(unsigned char **buffer)
{
    if (*buffer) {
        free(*buffer);
        *buffer = NULL;
    }
}

DltReturnValue dlt_free(void)
{
    uint32_t i;
    int ret = 0;
    int expected = 0;
#ifdef DLT_LIB_USE_FIFO_IPC
    char filename[DLT_PATH_MAX];
#endif

    /* library is freeing its resources. Avoid to allocate it in dlt_init() */
    if (!(atomic_compare_exchange_strong(&dlt_user_freeing, &expected, 1))) {
        /* resources are already being freed. Do nothing and return. */
        return DLT_RETURN_ERROR;
    }

    if (!DLT_USER_INITALIZED) {
        dlt_user_freeing = 0;
        return DLT_RETURN_ERROR;
    }

    dlt_stop_threads();

    dlt_user_init_state = INIT_UNITIALIZED;

#ifdef DLT_LIB_USE_FIFO_IPC

    if (dlt_user.dlt_user_handle != DLT_FD_INIT) {
        close(dlt_user.dlt_user_handle);
        dlt_user.dlt_user_handle = DLT_FD_INIT;
        snprintf(filename, DLT_PATH_MAX, "%s/dlt%d", dlt_user_dir, getpid());
        unlink(filename);
    }

#endif

#ifdef DLT_SHM_ENABLE
    /* free shared memory */
    dlt_shm_free_client(&dlt_user.dlt_shm);
#endif

    if (dlt_user.dlt_log_handle != -1) {
        /* close log file/output fifo to daemon */
#if defined DLT_LIB_USE_UNIX_SOCKET_IPC || defined DLT_LIB_USE_VSOCK_IPC
        ret = shutdown(dlt_user.dlt_log_handle, SHUT_WR);

        if (ret < 0) {
            dlt_vlog(LOG_WARNING, "%s: shutdown failed: %s\n", __func__, strerror(errno));
        }
        else {
            ssize_t bytes_read = 0;
            int prev_errno = 0;
            struct pollfd nfd[1];
            nfd[0].events = POLLIN;
            nfd[0].fd = dlt_user.dlt_log_handle;

            while (1) {
                ret = poll(nfd, 1, DLT_USER_RECEIVE_MDELAY);

                /* In case failure of polling or reaching timeout,
                 * continue to close socket anyway.
                 * */
                if (ret < 0) {
                    dlt_vlog(LOG_WARNING, "[%s] Failed to poll with error [%s]\n",
                            __func__, strerror(errno));
                    break;
                }
                else if (ret == 0) {
                    dlt_vlog(LOG_DEBUG, "[%s] Polling timeout\n", __func__);
                    break;
                }
                else {
                    /* It could take some time to get the socket is shutdown
                     * So it means there could be some data available to read.
                     * Try to consume the data and poll the socket again.
                     * If read fails, time to close the socket then.
                     */
                    dlt_vlog(LOG_DEBUG, "[%s] polling returns [%d] with revent [0x%x]."
                            "There are something to read\n", __func__, ret, (unsigned int)nfd[0].revents);

                    bytes_read = read(dlt_user.dlt_log_handle, dlt_user.resend_buffer, dlt_user.log_buf_len);
                    prev_errno = errno;

                    if (bytes_read < 0) {
                        dlt_vlog(LOG_WARNING, "[%s] Failed to read with error [%s]\n",
                                __func__, strerror(prev_errno));

                        if ((prev_errno == EAGAIN) || (EWOULDBLOCK != EAGAIN && prev_errno == EWOULDBLOCK))
                            continue;
                        else
                            break;
                    }
                    if (bytes_read >= 0) {
                        dlt_vlog(LOG_DEBUG, "%s - %d: %d bytes read from resend buffer\n",
                                __func__, __LINE__, (int)bytes_read);
                        if (!bytes_read)
                            break;
                        dlt_vlog(LOG_NOTICE, "[%s] data is still readable... [%zd] bytes read\n",
                                __func__, bytes_read);
                    }
                }
            }
        }

#endif
        ret = close(dlt_user.dlt_log_handle);

        if (ret < 0)
            dlt_vlog(LOG_WARNING, "%s: close failed: %s\n", __func__, strerror(errno));

        dlt_user.dlt_log_handle = -1;
    }

    /* Ignore return value */
    DLT_SEM_LOCK();
    dlt_receiver_free(&(dlt_user.receiver));
    DLT_SEM_FREE();

    /* Ignore return value */
    DLT_SEM_LOCK();

    dlt_user_free_buffer(&(dlt_user.resend_buffer));
    dlt_buffer_free_dynamic(&(dlt_user.startup_buffer));

    /* Clear and free local stored application information */
    if (dlt_user.application_description != NULL)
        free(dlt_user.application_description);
    dlt_user.application_description = NULL;

    if (dlt_user.dlt_ll_ts) {
        for (i = 0; i < dlt_user.dlt_ll_ts_max_num_entries; i++) {
            if (dlt_user.dlt_ll_ts[i].context_description != NULL) {
                free (dlt_user.dlt_ll_ts[i].context_description);
                dlt_user.dlt_ll_ts[i].context_description = NULL;
            }

            if (dlt_user.dlt_ll_ts[i].log_level_ptr != NULL) {
                free(dlt_user.dlt_ll_ts[i].log_level_ptr);
                dlt_user.dlt_ll_ts[i].log_level_ptr = NULL;
            }

            if (dlt_user.dlt_ll_ts[i].trace_status_ptr != NULL) {
                free(dlt_user.dlt_ll_ts[i].trace_status_ptr);
                dlt_user.dlt_ll_ts[i].trace_status_ptr = NULL;
            }

            if (dlt_user.dlt_ll_ts[i].injection_table != NULL) {
                free(dlt_user.dlt_ll_ts[i].injection_table);
                dlt_user.dlt_ll_ts[i].injection_table = NULL;
            }

            dlt_user.dlt_ll_ts[i].nrcallbacks = 0;
            dlt_user.dlt_ll_ts[i].log_level_changed_callback = 0;
        }

        free(dlt_user.dlt_ll_ts);
        dlt_user.dlt_ll_ts = NULL;
        dlt_user.dlt_ll_ts_max_num_entries = 0;
        dlt_user.dlt_ll_ts_num_entries = 0;
    }

    dlt_env_free_ll_set(&dlt_user.initial_ll_set);
    DLT_SEM_FREE();

#ifdef DLT_NETWORK_TRACE_ENABLE
    char queue_name[NAME_MAX];
    snprintf(queue_name, NAME_MAX, "%s.%d", DLT_MESSAGE_QUEUE_NAME, getpid());

    /**
     * Ignore errors from these, to not to spam user if dlt_free
     * is accidentally called multiple times.
     */
    if (dlt_user.dlt_segmented_queue_write_handle > 0)
        mq_close(dlt_user.dlt_segmented_queue_write_handle);

    if (dlt_user.dlt_segmented_queue_read_handle > 0)
        mq_close(dlt_user.dlt_segmented_queue_read_handle);

    if ((dlt_user.dlt_segmented_queue_write_handle > 0) ||
        (dlt_user.dlt_segmented_queue_read_handle > 0))
        mq_unlink(queue_name);

    dlt_user.dlt_segmented_queue_write_handle = DLT_FD_INIT;
    dlt_user.dlt_segmented_queue_read_handle = DLT_FD_INIT;

    pthread_cond_destroy(&mq_init_condition);
#endif /* DLT_NETWORK_TRACE_ENABLE */
    pthread_mutex_destroy(&dlt_mutex);

    /* allow the user app to do dlt_init() again. */
    /* The flag is unset only to keep almost the same behaviour as before, on EntryNav */
    /* This should be removed for other projects (see documentation of dlt_free() */
    dlt_user_freeing = 0;

    return DLT_RETURN_OK;
}

DltReturnValue dlt_check_library_version(const char *user_major_version, const char *user_minor_version)
{
    return dlt_user_check_library_version(user_major_version, user_minor_version);
}

DltReturnValue dlt_register_app(const char *apid, const char *description)
{
    DltReturnValue ret = DLT_RETURN_OK;

    /* forbid dlt usage in child after fork */
    if (g_dlt_is_child)
        return DLT_RETURN_ERROR;

    if (!DLT_USER_INITALIZED) {
        if (dlt_init() < 0) {
            dlt_vlog(LOG_ERR, "%s Failed to initialise dlt", __FUNCTION__);
            return DLT_RETURN_ERROR;
        }
    }

    if ((apid == NULL) || (apid[0] == '\0'))
        return DLT_RETURN_WRONG_PARAMETER;

    /* check if application already registered */
    /* if yes do not register again */
    if (apid[1] == 0) {
        if (apid[0] == dlt_user.appID[0])
            return DLT_RETURN_OK;
    }
    else if (apid[2] == 0)
    {
        if ((apid[0] == dlt_user.appID[0]) &&
            (apid[1] == dlt_user.appID[1]))
            return DLT_RETURN_OK;
    }
    else if (apid[3] == 0)
    {
        if ((apid[0] == dlt_user.appID[0]) &&
            (apid[1] == dlt_user.appID[1]) &&
            (apid[2] == dlt_user.appID[2]))
            return DLT_RETURN_OK;
    }
    else if ((apid[0] == dlt_user.appID[0]) &&
             (apid[1] == dlt_user.appID[1]) &&
             (apid[2] == dlt_user.appID[2]) &&
             (apid[3] == dlt_user.appID[3]))
    {
        return DLT_RETURN_OK;
    }

    DLT_SEM_LOCK();

    /* Store locally application id and application description */
    dlt_set_id(dlt_user.appID, apid);

    if (dlt_user.application_description != NULL)
        free(dlt_user.application_description);

    dlt_user.application_description = NULL;

    if (description != NULL) {
        size_t desc_len = strlen(description);
        dlt_user.application_description = malloc(desc_len + 1);

        if (dlt_user.application_description) {
            strncpy(dlt_user.application_description, description, desc_len + 1);
        } else {
            DLT_SEM_FREE();
            return DLT_RETURN_ERROR;
        }
    }

    DLT_SEM_FREE();

    ret = dlt_user_log_send_register_application();

    if ((ret == DLT_RETURN_OK) && (dlt_user.dlt_log_handle != -1))
        ret = dlt_user_log_resend_buffer();

    return ret;
}

DltReturnValue dlt_register_context(DltContext *handle, const char *contextid, const char *description)
{
    /* check nullpointer */
    if (handle == NULL)
        return DLT_RETURN_WRONG_PARAMETER;

    /* forbid dlt usage in child after fork */
    if (g_dlt_is_child)
        return DLT_RETURN_ERROR;

    if (!DLT_USER_INITALIZED) {
        if (dlt_init() < 0) {
            dlt_vlog(LOG_ERR, "%s Failed to initialise dlt", __FUNCTION__);
            return DLT_RETURN_ERROR;
        }
    }

    if ((contextid == NULL) || (contextid[0] == '\0'))
        return DLT_RETURN_WRONG_PARAMETER;

    return dlt_register_context_ll_ts(handle,
                                      contextid,
                                      description,
                                      DLT_USER_LOG_LEVEL_NOT_SET,
                                      DLT_USER_TRACE_STATUS_NOT_SET);
}

DltReturnValue dlt_register_context_ll_ts_llccb(DltContext *handle,
                                                const char *contextid,
                                                const char *description,
                                                int loglevel,
                                                int tracestatus,
                                                void (*dlt_log_level_changed_callback)(char context_id[DLT_ID_SIZE],
                                                                                       uint8_t log_level,
                                                                                       uint8_t trace_status))
{
    DltContextData log;
    uint32_t i;
    int envLogLevel = DLT_USER_LOG_LEVEL_NOT_SET;

    /*check nullpointer */
    if ((handle == NULL) || (contextid == NULL) || (contextid[0] == '\0'))
        return DLT_RETURN_WRONG_PARAMETER;

    /* forbid dlt usage in child after fork */
    if (g_dlt_is_child)
        return DLT_RETURN_ERROR;

    if ((loglevel < DLT_USER_LOG_LEVEL_NOT_SET) || (loglevel >= DLT_LOG_MAX)) {
        dlt_vlog(LOG_ERR, "Loglevel %d is outside valid range", loglevel);
        return DLT_RETURN_WRONG_PARAMETER;
    }

    if ((tracestatus < DLT_USER_TRACE_STATUS_NOT_SET) || (tracestatus >= DLT_TRACE_STATUS_MAX)) {
        dlt_vlog(LOG_ERR, "Tracestatus %d is outside valid range", tracestatus);
        return DLT_RETURN_WRONG_PARAMETER;
    }

    if (dlt_user_log_init(handle, &log) < DLT_RETURN_OK)
        return DLT_RETURN_ERROR;

    /* Reset message counter */
    handle->mcnt = 0;

    /* Store context id in log level/trace status field */

    /* Check if already registered, else register context */
    DLT_SEM_LOCK();

    /* Check of double context registration removed */
    /* Double registration is already checked by daemon */

    /* Allocate or expand context array */
    if (dlt_user.dlt_ll_ts == NULL) {
        dlt_user.dlt_ll_ts = (dlt_ll_ts_type *)malloc(sizeof(dlt_ll_ts_type) * DLT_USER_CONTEXT_ALLOC_SIZE);

        if (dlt_user.dlt_ll_ts == NULL) {
            DLT_SEM_FREE();
            return DLT_RETURN_ERROR;
        }

        dlt_user.dlt_ll_ts_max_num_entries = DLT_USER_CONTEXT_ALLOC_SIZE;

        /* Initialize new entries */
        for (i = 0; i < dlt_user.dlt_ll_ts_max_num_entries; i++) {
            dlt_set_id(dlt_user.dlt_ll_ts[i].contextID, "");

            /* At startup, logging and tracing is locally enabled */
            /* the correct log level/status is set after received from daemon */
            dlt_user.dlt_ll_ts[i].log_level = DLT_USER_INITIAL_LOG_LEVEL;
            dlt_user.dlt_ll_ts[i].trace_status = DLT_USER_INITIAL_TRACE_STATUS;

            dlt_user.dlt_ll_ts[i].log_level_ptr = 0;
            dlt_user.dlt_ll_ts[i].trace_status_ptr = 0;

            dlt_user.dlt_ll_ts[i].context_description = 0;

            dlt_user.dlt_ll_ts[i].injection_table = 0;
            dlt_user.dlt_ll_ts[i].nrcallbacks = 0;
            dlt_user.dlt_ll_ts[i].log_level_changed_callback = 0;
        }
    }
    else if ((dlt_user.dlt_ll_ts_num_entries % DLT_USER_CONTEXT_ALLOC_SIZE) == 0)
    {
        /* allocate memory in steps of DLT_USER_CONTEXT_ALLOC_SIZE, e.g. 500 */
        dlt_ll_ts_type *old_ll_ts;
        uint32_t old_max_entries;

        old_ll_ts = dlt_user.dlt_ll_ts;
        old_max_entries = dlt_user.dlt_ll_ts_max_num_entries;

        dlt_user.dlt_ll_ts_max_num_entries = ((dlt_user.dlt_ll_ts_num_entries
                                               / DLT_USER_CONTEXT_ALLOC_SIZE) + 1)
            * DLT_USER_CONTEXT_ALLOC_SIZE;
        dlt_user.dlt_ll_ts = (dlt_ll_ts_type *)malloc(sizeof(dlt_ll_ts_type) *
                                                      dlt_user.dlt_ll_ts_max_num_entries);

        if (dlt_user.dlt_ll_ts == NULL) {
            dlt_user.dlt_ll_ts = old_ll_ts;
            dlt_user.dlt_ll_ts_max_num_entries = old_max_entries;
            DLT_SEM_FREE();
            return DLT_RETURN_ERROR;
        }

        memcpy(dlt_user.dlt_ll_ts, old_ll_ts, sizeof(dlt_ll_ts_type) * dlt_user.dlt_ll_ts_num_entries);
        free(old_ll_ts);

        /* Initialize new entries */
        for (i = dlt_user.dlt_ll_ts_num_entries; i < dlt_user.dlt_ll_ts_max_num_entries; i++) {
            dlt_set_id(dlt_user.dlt_ll_ts[i].contextID, "");

            /* At startup, logging and tracing is locally enabled */
            /* the correct log level/status is set after received from daemon */
            dlt_user.dlt_ll_ts[i].log_level = DLT_USER_INITIAL_LOG_LEVEL;
            dlt_user.dlt_ll_ts[i].trace_status = DLT_USER_INITIAL_TRACE_STATUS;

            dlt_user.dlt_ll_ts[i].log_level_ptr = 0;
            dlt_user.dlt_ll_ts[i].trace_status_ptr = 0;

            dlt_user.dlt_ll_ts[i].context_description = 0;

            dlt_user.dlt_ll_ts[i].injection_table = 0;
            dlt_user.dlt_ll_ts[i].nrcallbacks = 0;
            dlt_user.dlt_ll_ts[i].log_level_changed_callback = 0;
        }
    }

    /* New context entry to be initialized */
    dlt_ll_ts_type *ctx_entry;
    ctx_entry = &dlt_user.dlt_ll_ts[dlt_user.dlt_ll_ts_num_entries];

    /* Store locally context id and context description */
    dlt_set_id(ctx_entry->contextID, contextid);

    if (ctx_entry->context_description != 0)
        free(ctx_entry->context_description);

    ctx_entry->context_description = 0;

    if (description != 0) {
        size_t desc_len = strlen(description);
        ctx_entry->context_description = malloc(desc_len + 1);

        if (ctx_entry->context_description == 0) {
            DLT_SEM_FREE();
            return DLT_RETURN_ERROR;
        }

        strncpy(ctx_entry->context_description, description, desc_len + 1);
    }

    if (ctx_entry->log_level_ptr == 0) {
        ctx_entry->log_level_ptr = malloc(sizeof(int8_t));

        if (ctx_entry->log_level_ptr == 0) {
            DLT_SEM_FREE();
            return DLT_RETURN_ERROR;
        }
    }

    if (ctx_entry->trace_status_ptr == 0) {
        ctx_entry->trace_status_ptr = malloc(sizeof(int8_t));

        if (ctx_entry->trace_status_ptr == 0) {
            DLT_SEM_FREE();
            return DLT_RETURN_ERROR;
        }
    }

    /* check if the log level is set in the environement */
    envLogLevel = dlt_env_adjust_ll_from_env(&dlt_user.initial_ll_set,
                                             dlt_user.appID,
                                             contextid,
                                             DLT_USER_LOG_LEVEL_NOT_SET);

    if (envLogLevel != DLT_USER_LOG_LEVEL_NOT_SET) {
        ctx_entry->log_level = (int8_t) envLogLevel;
        loglevel = envLogLevel;
    }
    else if (loglevel != DLT_USER_LOG_LEVEL_NOT_SET)
    {
        ctx_entry->log_level = (int8_t) loglevel;
    }

    if (tracestatus != DLT_USER_TRACE_STATUS_NOT_SET)
        ctx_entry->trace_status = (int8_t) tracestatus;

    /* Prepare transfer struct */
    dlt_set_id(handle->contextID, contextid);
    handle->log_level_pos = (int32_t) dlt_user.dlt_ll_ts_num_entries;

    handle->log_level_ptr = ctx_entry->log_level_ptr;
    handle->trace_status_ptr = ctx_entry->trace_status_ptr;

    log.context_description = ctx_entry->context_description;

    *(ctx_entry->log_level_ptr) = ctx_entry->log_level;
    *(ctx_entry->trace_status_ptr) = ctx_entry->trace_status = (int8_t) tracestatus;
    ctx_entry->log_level_changed_callback = dlt_log_level_changed_callback;

    log.log_level = loglevel;
    log.trace_status = tracestatus;

    dlt_user.dlt_ll_ts_num_entries++;

    DLT_SEM_FREE();

    return dlt_user_log_send_register_context(&log);
}

DltReturnValue dlt_register_context_ll_ts(DltContext *handle,
                                          const char *contextid,
                                          const char *description,
                                          int loglevel,
                                          int tracestatus)
{
    return dlt_register_context_ll_ts_llccb(handle,
                                            contextid,
                                            description,
                                            loglevel,
                                            tracestatus,
                                            NULL);

}

DltReturnValue dlt_register_context_llccb(DltContext *handle,
                                          const char *contextid,
                                          const char *description,
                                          void (*dlt_log_level_changed_callback)(char context_id[DLT_ID_SIZE],
                                                                                 uint8_t log_level,
                                                                                 uint8_t trace_status))
{
    if ((handle == NULL) || (contextid == NULL) || (contextid[0] == '\0'))
        return DLT_RETURN_WRONG_PARAMETER;

    /* forbid dlt usage in child after fork */
    if (g_dlt_is_child)
        return DLT_RETURN_ERROR;

    if (!DLT_USER_INITALIZED) {
        if (dlt_init() < 0) {
            dlt_vlog(LOG_ERR, "%s Failed to initialise dlt", __FUNCTION__);
            return DLT_RETURN_ERROR;
        }
    }

    return dlt_register_context_ll_ts_llccb(handle,
                                            contextid,
                                            description,
                                            DLT_USER_LOG_LEVEL_NOT_SET,
                                            DLT_USER_TRACE_STATUS_NOT_SET,
                                            dlt_log_level_changed_callback);
}

/* If force_sending_messages is set to true, do not clean appIDs when there are
 * still data in startup_buffer. atexit_handler will free the appIDs */
DltReturnValue dlt_unregister_app_util(bool force_sending_messages)
{
    DltReturnValue ret = DLT_RETURN_OK;

    /* forbid dlt usage in child after fork */
    if (g_dlt_is_child) {
        return DLT_RETURN_ERROR;
    }

    if (!DLT_USER_INITALIZED) {
        dlt_vlog(LOG_WARNING, "%s dlt_user_init_state != INIT_DONE\n", __FUNCTION__);
        return DLT_RETURN_ERROR;
    }

    /* Inform daemon to unregister application and all of its contexts */
    ret = dlt_user_log_send_unregister_application();

    DLT_SEM_LOCK();

    int count = dlt_buffer_get_message_count(&(dlt_user.startup_buffer));

    if (!force_sending_messages ||
        (force_sending_messages && (count == 0))) {
        /* Clear and free local stored application information */
        dlt_set_id(dlt_user.appID, "");

        if (dlt_user.application_description != NULL) {
            free(dlt_user.application_description);
        }

        dlt_user.application_description = NULL;
    }

    DLT_SEM_FREE();

    return ret;
}

DltReturnValue dlt_unregister_app(void)
{
    return dlt_unregister_app_util(false);
}

DltReturnValue dlt_unregister_app_flush_buffered_logs(void)
{
    DltReturnValue ret = DLT_RETURN_OK;

    /* forbid dlt usage in child after fork */
    if (g_dlt_is_child)
        return DLT_RETURN_ERROR;

    if (!DLT_USER_INITALIZED) {
        dlt_vlog(LOG_WARNING, "%s dlt_user_init_state != INIT_DONE\n", __FUNCTION__);
        return DLT_RETURN_ERROR;
    }

    if (dlt_user.dlt_log_handle != -1) {
        do
            ret = dlt_user_log_resend_buffer();
        while ((ret != DLT_RETURN_OK) && (dlt_user.dlt_log_handle != -1));
    }

    return dlt_unregister_app_util(true);
}

DltReturnValue dlt_unregister_context(DltContext *handle)
{
    DltContextData log;
    DltReturnValue ret = DLT_RETURN_OK;

    /* forbid dlt usage in child after fork */
    if (g_dlt_is_child) {
        return DLT_RETURN_ERROR;
    }

    log.handle = NULL;
    log.context_description = NULL;

    if (dlt_user_log_init(handle, &log) <= DLT_RETURN_ERROR) {
        return DLT_RETURN_ERROR;
    }

    DLT_SEM_LOCK();

    handle->log_level_ptr = NULL;
    handle->trace_status_ptr = NULL;

    if (dlt_user.dlt_ll_ts != NULL) {
        /* Clear and free local stored context information */
        dlt_set_id(dlt_user.dlt_ll_ts[handle->log_level_pos].contextID, "");

        dlt_user.dlt_ll_ts[handle->log_level_pos].log_level = DLT_USER_INITIAL_LOG_LEVEL;
        dlt_user.dlt_ll_ts[handle->log_level_pos].trace_status = DLT_USER_INITIAL_TRACE_STATUS;

        if (dlt_user.dlt_ll_ts[handle->log_level_pos].context_description != NULL) {
            free(dlt_user.dlt_ll_ts[handle->log_level_pos].context_description);
        }

        if (dlt_user.dlt_ll_ts[handle->log_level_pos].log_level_ptr != NULL) {
            free(dlt_user.dlt_ll_ts[handle->log_level_pos].log_level_ptr);
            dlt_user.dlt_ll_ts[handle->log_level_pos].log_level_ptr = NULL;
        }

        if (dlt_user.dlt_ll_ts[handle->log_level_pos].trace_status_ptr != NULL) {
            free(dlt_user.dlt_ll_ts[handle->log_level_pos].trace_status_ptr);
            dlt_user.dlt_ll_ts[handle->log_level_pos].trace_status_ptr = NULL;
        }

        dlt_user.dlt_ll_ts[handle->log_level_pos].context_description = NULL;

        if (dlt_user.dlt_ll_ts[handle->log_level_pos].injection_table != NULL) {
            free(dlt_user.dlt_ll_ts[handle->log_level_pos].injection_table);
            dlt_user.dlt_ll_ts[handle->log_level_pos].injection_table = NULL;
        }

        dlt_user.dlt_ll_ts[handle->log_level_pos].nrcallbacks = 0;
        dlt_user.dlt_ll_ts[handle->log_level_pos].log_level_changed_callback = 0;
    }

    DLT_SEM_FREE();

    /* Inform daemon to unregister context */
    ret = dlt_user_log_send_unregister_context(&log);

    return ret;
}

DltReturnValue dlt_set_application_ll_ts_limit(DltLogLevelType loglevel, DltTraceStatusType tracestatus)
{
    uint32_t i;

    /* forbid dlt usage in child after fork */
    if (g_dlt_is_child)
        return DLT_RETURN_ERROR;

    if ((loglevel < DLT_USER_LOG_LEVEL_NOT_SET) || (loglevel >= DLT_LOG_MAX)) {
        dlt_vlog(LOG_ERR, "Loglevel %d is outside valid range", loglevel);
        return DLT_RETURN_WRONG_PARAMETER;
    }

    if ((tracestatus < DLT_USER_TRACE_STATUS_NOT_SET) || (tracestatus >= DLT_TRACE_STATUS_MAX)) {
        dlt_vlog(LOG_ERR, "Tracestatus %d is outside valid range", tracestatus);
        return DLT_RETURN_WRONG_PARAMETER;
    }

    if (!DLT_USER_INITALIZED) {
        if (dlt_init() < 0) {
            dlt_vlog(LOG_ERR, "%s Failed to initialise dlt", __FUNCTION__);
            return DLT_RETURN_ERROR;
        }
    }

    DLT_SEM_LOCK();

    if (dlt_user.dlt_ll_ts == NULL) {
        DLT_SEM_FREE();
        return DLT_RETURN_ERROR;
    }

    /* Update local structures */
    for (i = 0; i < dlt_user.dlt_ll_ts_num_entries; i++) {
        dlt_user.dlt_ll_ts[i].log_level = loglevel;
        dlt_user.dlt_ll_ts[i].trace_status = tracestatus;

        if (dlt_user.dlt_ll_ts[i].log_level_ptr)
            *(dlt_user.dlt_ll_ts[i].log_level_ptr) = loglevel;

        if (dlt_user.dlt_ll_ts[i].trace_status_ptr)
            *(dlt_user.dlt_ll_ts[i].trace_status_ptr) = tracestatus;
    }

    DLT_SEM_FREE();

    /* Inform DLT server about update */
    return dlt_send_app_ll_ts_limit(dlt_user.appID, loglevel, tracestatus);
}

int dlt_get_log_state()
{
    return dlt_user.log_state;
}

DltReturnValue dlt_set_log_mode(DltUserLogMode mode)
{
    DLT_UNUSED(mode);

    /* forbid dlt usage in child after fork */
    if (g_dlt_is_child)
        return DLT_RETURN_ERROR;

    if ((mode < DLT_USER_MODE_UNDEFINED) || (mode >= DLT_USER_MODE_MAX)) {
        dlt_vlog(LOG_ERR, "User log mode %d is outside valid range", mode);
        return DLT_RETURN_WRONG_PARAMETER;
    }

    if (!DLT_USER_INITALIZED) {
        if (dlt_init() < 0) {
            dlt_vlog(LOG_ERR, "%s Failed to initialise dlt", __FUNCTION__);
            return DLT_RETURN_ERROR;
        }
    }

    return dlt_user_log_send_log_mode(mode);
}

int dlt_set_resend_timeout_atexit(uint32_t timeout_in_milliseconds)
{
    /* forbid dlt usage in child after fork */
    if (g_dlt_is_child)
        return DLT_RETURN_ERROR;

    if (DLT_USER_INITALIZED == 0)
        if (dlt_init() < 0)
            return -1;

    dlt_user.timeout_at_exit_handler = timeout_in_milliseconds * 10;
    return 0;
}

/* ********************************************************************************************* */

DltReturnValue dlt_user_log_write_start_init(DltContext *handle,
                                                    DltContextData *log,
                                                    DltLogLevelType loglevel,
                                                    bool is_verbose)
{
    DLT_LOG_FATAL_RESET_TRAP(loglevel);

    /* initialize values */
    if ((dlt_user_log_init(handle, log) < DLT_RETURN_OK) || (dlt_user.dlt_ll_ts == NULL))
        return DLT_RETURN_ERROR;

    log->args_num = 0;
    log->log_level = loglevel;
    log->size = 0;
    log->use_timestamp = DLT_AUTO_TIMESTAMP;
    log->verbose_mode = is_verbose;

    return DLT_RETURN_TRUE;
}

static DltReturnValue dlt_user_log_write_start_internal(DltContext *handle,
                                                        DltContextData *log,
                                                        DltLogLevelType loglevel,
                                                        uint32_t messageid,
                                                        bool is_verbose);

inline DltReturnValue dlt_user_log_write_start(DltContext *handle, DltContextData *log, DltLogLevelType loglevel)
{
    return dlt_user_log_write_start_internal(handle, log, loglevel, DLT_USER_DEFAULT_MSGID, true);
}

DltReturnValue dlt_user_log_write_start_id(DltContext *handle,
                                           DltContextData *log,
                                           DltLogLevelType loglevel,
                                           uint32_t messageid)
{
    return dlt_user_log_write_start_internal(handle, log, loglevel, messageid, false);
}

DltReturnValue dlt_user_log_write_start_internal(DltContext *handle,
                                           DltContextData *log,
                                           DltLogLevelType loglevel,
                                           uint32_t messageid,
                                           bool is_verbose)
{
    int ret = DLT_RETURN_TRUE;

    /* check nullpointer */
    if (DLT_UNLIKELY((handle == NULL) || (log == NULL)))
        return DLT_RETURN_WRONG_PARAMETER;

    /* forbid dlt usage in child after fork */
    if (DLT_UNLIKELY(g_dlt_is_child))
        return DLT_RETURN_ERROR;

    /* check log levels */
    ret = dlt_user_is_logLevel_enabled(handle, loglevel);

    if (ret == DLT_RETURN_WRONG_PARAMETER) {
        return DLT_RETURN_WRONG_PARAMETER;
    } else if (ret == DLT_RETURN_LOGGING_DISABLED) {
        log->handle = NULL;
        return DLT_RETURN_OK;
    }

    ret = dlt_user_log_write_start_init(handle, log, loglevel, is_verbose);
<<<<<<< HEAD
    if (DLT_LIKELY(ret == DLT_RETURN_TRUE)) {
        /* initialize values */
        if ((NULL != log->buffer))
        {
            free(log->buffer);
            log->buffer = NULL;
        }
        else
=======
    if (ret == DLT_RETURN_TRUE) {
        /* Allocate buffer only if needed. If buffer already exists, reuse it.
         * This avoids repeated malloc/free overhead when the same DltContextData
         * is used for multiple log messages, especially when using
         * dlt_user_log_write_finish_w_given_buffer() instead of the default finish. */
        if (log->buffer == NULL)
>>>>>>> 4eb919c2
        {
            log->buffer = calloc(sizeof(unsigned char), dlt_user.log_buf_len);
            
            if (log->buffer == NULL) {
                dlt_vlog(LOG_ERR, "Cannot allocate buffer for DLT Log message\n");
                return DLT_RETURN_ERROR;
            }
        }

<<<<<<< HEAD
        if (DLT_UNLIKELY(log->buffer == NULL)) {
            dlt_vlog(LOG_ERR, "Cannot allocate buffer for DLT Log message\n");
            return DLT_RETURN_ERROR;
        }
        else
        {
            /* In non-verbose mode, insert message id */
            if (!is_verbose_mode(dlt_user.verbose_mode, log)) {
                if (DLT_UNLIKELY((sizeof(uint32_t)) > dlt_user.log_buf_len))
                    return DLT_RETURN_USER_BUFFER_FULL;
=======
        /* In non-verbose mode, insert message id */
        if (!is_verbose_mode(dlt_user.verbose_mode, log)) {
            if ((sizeof(uint32_t)) > dlt_user.log_buf_len)
                return DLT_RETURN_USER_BUFFER_FULL;
>>>>>>> 4eb919c2

            /* Write message id */
            memcpy(log->buffer, &(messageid), sizeof(uint32_t));
            log->size = sizeof(uint32_t);

            /* as the message id is part of each message in non-verbose mode,
            * it doesn't increment the argument counter in extended header (if used) */
        }
    }

    return ret;
}

DltReturnValue dlt_user_log_write_start_w_given_buffer(DltContext *handle,
                                                       DltContextData *log,
                                                       DltLogLevelType loglevel,
                                                       char *buffer,
                                                       size_t size,
                                                       int32_t args_num)
{
    int ret = DLT_RETURN_TRUE;

    /* check nullpointer */
    if (DLT_UNLIKELY((handle == NULL) || (log == NULL) || (buffer == NULL)))
        return DLT_RETURN_WRONG_PARAMETER;

    /* discard unexpected parameters */
    if (DLT_UNLIKELY((size <= 0) || (size > dlt_user.log_buf_len) || (args_num <= 0)))
        return DLT_RETURN_WRONG_PARAMETER;

    /* forbid dlt usage in child after fork */
    if (DLT_UNLIKELY(g_dlt_is_child))
        return DLT_RETURN_ERROR;

    /* discard non-verbose mode */
    if (DLT_UNLIKELY(dlt_user.verbose_mode == 0))
        return DLT_RETURN_ERROR;

    ret = dlt_user_log_write_start_init(handle, log, loglevel, true);
    if (ret == DLT_RETURN_TRUE) {
        log->buffer = (unsigned char *)buffer;
        log->size = size;
        log->args_num = args_num;
    }

    return ret;
 }

DltReturnValue dlt_user_log_write_finish(DltContextData *log)
{
    int ret = DLT_RETURN_ERROR;

    if (DLT_UNLIKELY(log == NULL))
        return DLT_RETURN_WRONG_PARAMETER;

    ret = dlt_user_log_send_log(log, DLT_TYPE_LOG);

    dlt_user_free_buffer(&(log->buffer));

    return ret;
}

DltReturnValue dlt_user_log_write_finish_w_given_buffer(DltContextData *log)
{
    int ret = DLT_RETURN_ERROR;

    if (DLT_UNLIKELY(log == NULL))
        return DLT_RETURN_WRONG_PARAMETER;

    ret = dlt_user_log_send_log(log, DLT_TYPE_LOG);

    return ret;
}

static DltReturnValue dlt_user_log_write_raw_internal(DltContextData *log, const void *data, uint16_t length, DltFormatType type, const char *name, bool with_var_info)
{
    /* check nullpointer */
    if (DLT_UNLIKELY((log == NULL) || ((data == NULL) && (length != 0))))
        return DLT_RETURN_WRONG_PARAMETER;

    /* Have to cast type to signed type because some compilers assume that DltFormatType is unsigned and issue a warning */
    if (DLT_UNLIKELY(((int16_t)type < DLT_FORMAT_DEFAULT) || (type >= DLT_FORMAT_MAX))) {
        dlt_vlog(LOG_ERR, "Format type %u is outside valid range", type);
        return DLT_RETURN_WRONG_PARAMETER;
    }

    if (DLT_UNLIKELY(!DLT_USER_INITALIZED)) {
        dlt_vlog(LOG_WARNING, "%s dlt_user_init_state != INIT_DONE\n", __FUNCTION__);
        return DLT_RETURN_ERROR;
    }

    const uint16_t name_size = (name != NULL) ? strlen(name)+1 : 0;

    size_t needed_size = length + sizeof(uint16_t);
    if (DLT_UNLIKELY((log->size + needed_size) > dlt_user.log_buf_len))
        return DLT_RETURN_USER_BUFFER_FULL;

    if (is_verbose_mode(dlt_user.verbose_mode, log)) {
        uint32_t type_info = DLT_TYPE_INFO_RAWD;

        needed_size += sizeof(uint32_t);  // Type Info field
        if (with_var_info) {
            needed_size += sizeof(uint16_t);  // length of name
            needed_size += name_size;  // the name itself

            type_info |= DLT_TYPE_INFO_VARI;
        }
        if (DLT_UNLIKELY((log->size + needed_size) > dlt_user.log_buf_len))
            return DLT_RETURN_USER_BUFFER_FULL;

        // Genivi extension: put formatting hints into the unused (for RAWD) TYLE + SCOD fields.
        // The SCOD field holds the base (hex or bin); the TYLE field holds the column width (8bit..64bit).
        if ((type >= DLT_FORMAT_HEX8) && (type <= DLT_FORMAT_HEX64)) {
            type_info |= DLT_SCOD_HEX;
            type_info += type;
        }
        else if ((type >= DLT_FORMAT_BIN8) && (type <= DLT_FORMAT_BIN16))
        {
            type_info |= DLT_SCOD_BIN;
            type_info += type - DLT_FORMAT_BIN8 + 1;
        }

        memcpy(log->buffer + log->size, &type_info, sizeof(uint32_t));
        log->size += sizeof(uint32_t);
    }

    memcpy(log->buffer + log->size, &length, sizeof(uint16_t));
    log->size += sizeof(uint16_t);

    if (is_verbose_mode(dlt_user.verbose_mode, log)) {
        if (with_var_info) {
            // Write length of "name" attribute.
            // We assume that the protocol allows zero-sized strings here (which this code will create
            // when the input pointer is NULL).
            memcpy(log->buffer + log->size, &name_size, sizeof(uint16_t));
            log->size += sizeof(uint16_t);

            // Write name string itself.
            // Must not use NULL as source pointer for memcpy. This check assures that.
            if (name_size != 0) {
                memcpy(log->buffer + log->size, name, name_size);
                log->size += name_size;
            }
        }
    }

    memcpy(log->buffer + log->size, data, length);
    log->size += length;

    log->args_num++;

    return DLT_RETURN_OK;
}

DltReturnValue dlt_user_log_write_raw(DltContextData *log, void *data, uint16_t length)
{
    return dlt_user_log_write_raw_internal(log, data, length, DLT_FORMAT_DEFAULT, NULL, false);
}

DltReturnValue dlt_user_log_write_raw_formatted(DltContextData *log, void *data, uint16_t length, DltFormatType type)
{
    return dlt_user_log_write_raw_internal(log, data, length, type, NULL, false);
}

DltReturnValue dlt_user_log_write_raw_attr(DltContextData *log, const void *data, uint16_t length, const char *name)
{
    return dlt_user_log_write_raw_internal(log, data, length, DLT_FORMAT_DEFAULT, name, true);
}

DltReturnValue dlt_user_log_write_raw_formatted_attr(DltContextData *log, const void *data, uint16_t length, DltFormatType type, const char *name)
{
    return dlt_user_log_write_raw_internal(log, data, length, type, name, true);
}

// Generic implementation for all "simple" types, possibly with attributes
static DltReturnValue dlt_user_log_write_generic_attr(DltContextData *log, const void *datap, size_t datalen, uint32_t type_info, const VarInfo *varinfo)
{
    if (DLT_UNLIKELY(log == NULL))
        return DLT_RETURN_WRONG_PARAMETER;

    if (DLT_UNLIKELY(!DLT_USER_INITALIZED)) {
        dlt_vlog(LOG_WARNING, "%s dlt_user_init_state != INIT_DONE\n", __FUNCTION__);
        return DLT_RETURN_ERROR;
    }

    size_t needed_size = datalen;
    if (DLT_UNLIKELY((log->size + needed_size) > dlt_user.log_buf_len))
        return DLT_RETURN_USER_BUFFER_FULL;

    if (is_verbose_mode(dlt_user.verbose_mode, log)) {
        bool with_var_info = (varinfo != NULL);

        uint16_t name_size;
        uint16_t unit_size;

        needed_size += sizeof(uint32_t);  // Type Info field
        if (with_var_info) {
            name_size = (varinfo->name != NULL) ? strlen(varinfo->name)+1 : 0;
            unit_size = (varinfo->unit != NULL) ? strlen(varinfo->unit)+1 : 0;

            needed_size += sizeof(uint16_t);      // length of name
            needed_size += name_size;             // the name itself
            if (varinfo->with_unit) {
                needed_size += sizeof(uint16_t);  // length of unit
                needed_size += unit_size;         // the unit itself
            }

            type_info |= DLT_TYPE_INFO_VARI;
        }
        if (DLT_UNLIKELY((log->size + needed_size) > dlt_user.log_buf_len))
            return DLT_RETURN_USER_BUFFER_FULL;

        memcpy(log->buffer + log->size, &type_info, sizeof(uint32_t));
        log->size += sizeof(uint32_t);

        if (with_var_info) {
            // Write lengths of name/unit strings
            // We assume here that the protocol allows zero-sized strings here (which occur
            // when the input pointers are NULL).
            memcpy(log->buffer + log->size, &name_size, sizeof(uint16_t));
            log->size += sizeof(uint16_t);
            if (varinfo->with_unit) {
                memcpy(log->buffer + log->size, &unit_size, sizeof(uint16_t));
                log->size += sizeof(uint16_t);
            }

            // Write name/unit strings themselves
            // Must not use NULL as source pointer for memcpy.
            if (name_size != 0) {
                memcpy(log->buffer + log->size, varinfo->name, name_size);
                log->size += name_size;
            }
            if (unit_size != 0) {
                memcpy(log->buffer + log->size, varinfo->unit, unit_size);
                log->size += unit_size;
            }
        }
    }

    memcpy(log->buffer + log->size, datap, datalen);
    log->size += datalen;

    log->args_num++;

    return DLT_RETURN_OK;
}

// Generic implementation for all "simple" types
static DltReturnValue dlt_user_log_write_generic_formatted(DltContextData *log, const void *datap, size_t datalen, uint32_t type_info, DltFormatType type)
{
    if (log == NULL)
        return DLT_RETURN_WRONG_PARAMETER;

    /* Have to cast type to signed type because some compilers assume that DltFormatType is unsigned and issue a warning */
    if (((int16_t)type < DLT_FORMAT_DEFAULT) || (type >= DLT_FORMAT_MAX)) {
        dlt_vlog(LOG_ERR, "Format type %d is outside valid range", type);
        return DLT_RETURN_WRONG_PARAMETER;
    }

    if (!DLT_USER_INITALIZED) {
        dlt_vlog(LOG_WARNING, "%s dlt_user_init_state != INIT_DONE\n", __FUNCTION__);
        return DLT_RETURN_ERROR;
    }

    size_t needed_size = datalen;
    if ((log->size + needed_size) > dlt_user.log_buf_len)
        return DLT_RETURN_USER_BUFFER_FULL;

    if (is_verbose_mode(dlt_user.verbose_mode, log)) {
        needed_size += sizeof(uint32_t);  // Type Info field
        if ((log->size + needed_size) > dlt_user.log_buf_len)
            return DLT_RETURN_USER_BUFFER_FULL;

        // Genivi extension: put formatting hints into the unused (for SINT/UINT/FLOA) SCOD field.
        if ((type >= DLT_FORMAT_HEX8) && (type <= DLT_FORMAT_HEX64))
            type_info |= DLT_SCOD_HEX;

        else if ((type >= DLT_FORMAT_BIN8) && (type <= DLT_FORMAT_BIN16))
            type_info |= DLT_SCOD_BIN;

        memcpy(log->buffer + log->size, &type_info, sizeof(uint32_t));
        log->size += sizeof(uint32_t);
    }

    memcpy(log->buffer + log->size, datap, datalen);
    log->size += datalen;

    log->args_num++;

    return DLT_RETURN_OK;
}

DltReturnValue dlt_user_log_write_float32(DltContextData *log, float32_t data)
{
    if (sizeof(float32_t) != 4)
        return DLT_RETURN_ERROR;

    uint32_t type_info = DLT_TYPE_INFO_FLOA | DLT_TYLE_32BIT;
    return dlt_user_log_write_generic_attr(log, &data, sizeof(float32_t), type_info, NULL);
}

DltReturnValue dlt_user_log_write_float64(DltContextData *log, float64_t data)
{
    if (sizeof(float64_t) != 8)
        return DLT_RETURN_ERROR;

    uint32_t type_info = DLT_TYPE_INFO_FLOA | DLT_TYLE_64BIT;
    return dlt_user_log_write_generic_attr(log, &data, sizeof(float64_t), type_info, NULL);
}

DltReturnValue dlt_user_log_write_float32_attr(DltContextData *log, float32_t data, const char *name, const char *unit)
{
    if (sizeof(float32_t) != 4)
        return DLT_RETURN_ERROR;

    uint32_t type_info = DLT_TYPE_INFO_FLOA | DLT_TYLE_32BIT;
    const VarInfo var_info = { name, unit, true };
    return dlt_user_log_write_generic_attr(log, &data, sizeof(float32_t), type_info, &var_info);
}

DltReturnValue dlt_user_log_write_float64_attr(DltContextData *log, float64_t data, const char *name, const char *unit)
{
    if (sizeof(float64_t) != 8)
        return DLT_RETURN_ERROR;

    uint32_t type_info = DLT_TYPE_INFO_FLOA | DLT_TYLE_64BIT;
    const VarInfo var_info = { name, unit, true };
    return dlt_user_log_write_generic_attr(log, &data, sizeof(float64_t), type_info, &var_info);
}

DltReturnValue dlt_user_log_write_uint(DltContextData *log, unsigned int data)
{
    if (log == NULL)
        return DLT_RETURN_WRONG_PARAMETER;

    if (!DLT_USER_INITALIZED) {
        dlt_vlog(LOG_WARNING, "%s dlt_user_init_state != INIT_DONE\n", __FUNCTION__);
        return DLT_RETURN_ERROR;
    }

    switch (sizeof(unsigned int)) {
    case 1:
    {
        return dlt_user_log_write_uint8(log, (uint8_t)data);
        break;
    }
    case 2:
    {
        return dlt_user_log_write_uint16(log, (uint16_t)data);
        break;
    }
    case 4:
    {
        return dlt_user_log_write_uint32(log, (uint32_t)data);
        break;
    }
    case 8:
    {
        return dlt_user_log_write_uint64(log, (uint64_t)data);
        break;
    }
    default:
    {
        return DLT_RETURN_ERROR;
        break;
    }
    }

    return DLT_RETURN_OK;
}

DltReturnValue dlt_user_log_write_uint8(DltContextData *log, uint8_t data)
{
    uint32_t type_info = DLT_TYPE_INFO_UINT | DLT_TYLE_8BIT;
    return dlt_user_log_write_generic_attr(log, &data, sizeof(uint8_t), type_info, NULL);
}

DltReturnValue dlt_user_log_write_uint16(DltContextData *log, uint16_t data)
{
    uint32_t type_info = DLT_TYPE_INFO_UINT | DLT_TYLE_16BIT;
    return dlt_user_log_write_generic_attr(log, &data, sizeof(uint16_t), type_info, NULL);
}

DltReturnValue dlt_user_log_write_uint32(DltContextData *log, uint32_t data)
{
    uint32_t type_info = DLT_TYPE_INFO_UINT | DLT_TYLE_32BIT;
    return dlt_user_log_write_generic_attr(log, &data, sizeof(uint32_t), type_info, NULL);
}

DltReturnValue dlt_user_log_write_uint64(DltContextData *log, uint64_t data)
{
    uint32_t type_info = DLT_TYPE_INFO_UINT | DLT_TYLE_64BIT;
    return dlt_user_log_write_generic_attr(log, &data, sizeof(uint64_t), type_info, NULL);
}

DltReturnValue dlt_user_log_write_uint_attr(DltContextData *log, unsigned int data, const char *name, const char *unit)
{
    if (log == NULL)
        return DLT_RETURN_WRONG_PARAMETER;

    if (!DLT_USER_INITALIZED) {
        dlt_vlog(LOG_WARNING, "%s dlt_user_initialised false\n", __FUNCTION__);
        return DLT_RETURN_ERROR;
    }

    switch (sizeof(unsigned int)) {
    case 1:
    {
        return dlt_user_log_write_uint8_attr(log, (uint8_t)data, name, unit);
        break;
    }
    case 2:
    {
        return dlt_user_log_write_uint16_attr(log, (uint16_t)data, name, unit);
        break;
    }
    case 4:
    {
        return dlt_user_log_write_uint32_attr(log, (uint32_t)data, name, unit);
        break;
    }
    case 8:
    {
        return dlt_user_log_write_uint64_attr(log, (uint64_t)data, name, unit);
        break;
    }
    default:
    {
        return DLT_RETURN_ERROR;
        break;
    }
    }

    return DLT_RETURN_OK;
}

DltReturnValue dlt_user_log_write_uint8_attr(DltContextData *log, uint8_t data, const char *name, const char *unit)
{
    uint32_t type_info = DLT_TYPE_INFO_UINT | DLT_TYLE_8BIT;
    const VarInfo var_info = { name, unit, true };
    return dlt_user_log_write_generic_attr(log, &data, sizeof(uint8_t), type_info, &var_info);
}

DltReturnValue dlt_user_log_write_uint16_attr(DltContextData *log, uint16_t data, const char *name, const char *unit)
{
    uint32_t type_info = DLT_TYPE_INFO_UINT | DLT_TYLE_16BIT;
    const VarInfo var_info = { name, unit, true };
    return dlt_user_log_write_generic_attr(log, &data, sizeof(uint16_t), type_info, &var_info);
}

DltReturnValue dlt_user_log_write_uint32_attr(DltContextData *log, uint32_t data, const char *name, const char *unit)
{
    uint32_t type_info = DLT_TYPE_INFO_UINT | DLT_TYLE_32BIT;
    const VarInfo var_info = { name, unit, true };
    return dlt_user_log_write_generic_attr(log, &data, sizeof(uint32_t), type_info, &var_info);
}

DltReturnValue dlt_user_log_write_uint64_attr(DltContextData *log, uint64_t data, const char *name, const char *unit)
{
    uint32_t type_info = DLT_TYPE_INFO_UINT | DLT_TYLE_64BIT;
    const VarInfo var_info = { name, unit, true };
    return dlt_user_log_write_generic_attr(log, &data, sizeof(uint64_t), type_info, &var_info);
}

DltReturnValue dlt_user_log_write_uint8_formatted(DltContextData *log, uint8_t data, DltFormatType type)
{
    uint32_t type_info = DLT_TYPE_INFO_UINT | DLT_TYLE_8BIT;
    return dlt_user_log_write_generic_formatted(log, &data, sizeof(uint8_t), type_info, type);
}

DltReturnValue dlt_user_log_write_uint16_formatted(DltContextData *log, uint16_t data, DltFormatType type)
{
    uint32_t type_info = DLT_TYPE_INFO_UINT | DLT_TYLE_16BIT;
    return dlt_user_log_write_generic_formatted(log, &data, sizeof(uint16_t), type_info, type);
}

DltReturnValue dlt_user_log_write_uint32_formatted(DltContextData *log, uint32_t data, DltFormatType type)
{
    uint32_t type_info = DLT_TYPE_INFO_UINT | DLT_TYLE_32BIT;
    return dlt_user_log_write_generic_formatted(log, &data, sizeof(uint32_t), type_info, type);
}

DltReturnValue dlt_user_log_write_uint64_formatted(DltContextData *log, uint64_t data, DltFormatType type)
{
    uint32_t type_info = DLT_TYPE_INFO_UINT | DLT_TYLE_64BIT;
    return dlt_user_log_write_generic_formatted(log, &data, sizeof(uint64_t), type_info, type);
}

DltReturnValue dlt_user_log_write_ptr(DltContextData *log, void *data)
{
    if (log == NULL)
        return DLT_RETURN_WRONG_PARAMETER;

    if (!DLT_USER_INITALIZED) {
        dlt_vlog(LOG_WARNING, "%s user_initialised false\n", __FUNCTION__);
        return DLT_RETURN_ERROR;
    }

    switch (sizeof(void *)) {
    case 4:
        return dlt_user_log_write_uint32_formatted(log,
                                                   (uintptr_t) data,
                                                   DLT_FORMAT_HEX32);
        break;
    case 8:
        return dlt_user_log_write_uint64_formatted(log,
                                                   (uintptr_t) data,
                                                   DLT_FORMAT_HEX64);
        break;
    default:
        ;     /* skip */
    }

    return DLT_RETURN_OK;
}

DltReturnValue dlt_user_log_write_int(DltContextData *log, int data)
{
    if (log == NULL)
        return DLT_RETURN_WRONG_PARAMETER;

    if (!DLT_USER_INITALIZED) {
        dlt_vlog(LOG_WARNING, "%s dlt_user_init_state != INIT_DONE\n", __FUNCTION__);
        return DLT_RETURN_ERROR;
    }

    switch (sizeof(int)) {
    case 1:
    {
        return dlt_user_log_write_int8(log, (int8_t)data);
        break;
    }
    case 2:
    {
        return dlt_user_log_write_int16(log, (int16_t)data);
        break;
    }
    case 4:
    {
        return dlt_user_log_write_int32(log, (int32_t)data);
        break;
    }
    case 8:
    {
        return dlt_user_log_write_int64(log, (int64_t)data);
        break;
    }
    default:
    {
        return DLT_RETURN_ERROR;
        break;
    }
    }

    return DLT_RETURN_OK;
}

DltReturnValue dlt_user_log_write_int8(DltContextData *log, int8_t data)
{
    uint32_t type_info = DLT_TYPE_INFO_SINT | DLT_TYLE_8BIT;
    return dlt_user_log_write_generic_attr(log, &data, sizeof(int8_t), type_info, NULL);
}

DltReturnValue dlt_user_log_write_int16(DltContextData *log, int16_t data)
{
    uint32_t type_info = DLT_TYPE_INFO_SINT | DLT_TYLE_16BIT;
    return dlt_user_log_write_generic_attr(log, &data, sizeof(int16_t), type_info, NULL);
}

DltReturnValue dlt_user_log_write_int32(DltContextData *log, int32_t data)
{
    uint32_t type_info = DLT_TYPE_INFO_SINT | DLT_TYLE_32BIT;
    return dlt_user_log_write_generic_attr(log, &data, sizeof(int32_t), type_info, NULL);
}

DltReturnValue dlt_user_log_write_int64(DltContextData *log, int64_t data)
{
    uint32_t type_info = DLT_TYPE_INFO_SINT | DLT_TYLE_64BIT;
    return dlt_user_log_write_generic_attr(log, &data, sizeof(int64_t), type_info, NULL);
}

DltReturnValue dlt_user_log_write_int_attr(DltContextData *log, int data, const char *name, const char *unit)
{
    if (log == NULL)
        return DLT_RETURN_WRONG_PARAMETER;

    if (!DLT_USER_INITALIZED) {
        dlt_vlog(LOG_WARNING, "%s dlt_user_initialised false\n", __FUNCTION__);
        return DLT_RETURN_ERROR;
    }

    switch (sizeof(int)) {
    case 1:
    {
        return dlt_user_log_write_int8_attr(log, (int8_t)data, name, unit);
        break;
    }
    case 2:
    {
        return dlt_user_log_write_int16_attr(log, (int16_t)data, name, unit);
        break;
    }
    case 4:
    {
        return dlt_user_log_write_int32_attr(log, (int32_t)data, name, unit);
        break;
    }
    case 8:
    {
        return dlt_user_log_write_int64_attr(log, (int64_t)data, name, unit);
        break;
    }
    default:
    {
        return DLT_RETURN_ERROR;
        break;
    }
    }

    return DLT_RETURN_OK;
}

DltReturnValue dlt_user_log_write_int8_attr(DltContextData *log, int8_t data, const char *name, const char *unit)
{
    uint32_t type_info = DLT_TYPE_INFO_SINT | DLT_TYLE_8BIT;
    const VarInfo var_info = { name, unit, true };
    return dlt_user_log_write_generic_attr(log, &data, sizeof(int8_t), type_info, &var_info);
}

DltReturnValue dlt_user_log_write_int16_attr(DltContextData *log, int16_t data, const char *name, const char *unit)
{
    uint32_t type_info = DLT_TYPE_INFO_SINT | DLT_TYLE_16BIT;
    const VarInfo var_info = { name, unit, true };
    return dlt_user_log_write_generic_attr(log, &data, sizeof(int16_t), type_info, &var_info);
}

DltReturnValue dlt_user_log_write_int32_attr(DltContextData *log, int32_t data, const char *name, const char *unit)
{
    uint32_t type_info = DLT_TYPE_INFO_SINT | DLT_TYLE_32BIT;
    const VarInfo var_info = { name, unit, true };
    return dlt_user_log_write_generic_attr(log, &data, sizeof(int32_t), type_info, &var_info);
}

DltReturnValue dlt_user_log_write_int64_attr(DltContextData *log, int64_t data, const char *name, const char *unit)
{
    uint32_t type_info = DLT_TYPE_INFO_SINT | DLT_TYLE_64BIT;
    const VarInfo var_info = { name, unit, true };
    return dlt_user_log_write_generic_attr(log, &data, sizeof(int64_t), type_info, &var_info);
}

DltReturnValue dlt_user_log_write_bool(DltContextData *log, uint8_t data)
{
    uint32_t type_info = DLT_TYPE_INFO_BOOL | DLT_TYLE_8BIT;
    return dlt_user_log_write_generic_attr(log, &data, sizeof(uint8_t), type_info, NULL);
}

DltReturnValue dlt_user_log_write_bool_attr(DltContextData *log, uint8_t data, const char *name)
{
    uint32_t type_info = DLT_TYPE_INFO_BOOL | DLT_TYLE_8BIT;
    const VarInfo var_info = { name, NULL, false };
    return dlt_user_log_write_generic_attr(log, &data, sizeof(uint8_t), type_info, &var_info);
}

DltReturnValue dlt_user_log_write_string(DltContextData *log, const char *text)
{
    return dlt_user_log_write_string_utils_attr(log, text, ASCII_STRING, NULL, false);
}

DltReturnValue dlt_user_log_write_string_attr(DltContextData *log, const char *text, const char *name)
{
    return dlt_user_log_write_string_utils_attr(log, text, ASCII_STRING, name, true);
}

DltReturnValue dlt_user_log_write_sized_string(DltContextData *log, const char *text, uint16_t length)
{
    return dlt_user_log_write_sized_string_utils_attr(log, text, length, ASCII_STRING, NULL, false);
}

DltReturnValue dlt_user_log_write_sized_string_attr(DltContextData *log, const char *text, uint16_t length, const char *name)
{
    return dlt_user_log_write_sized_string_utils_attr(log, text, length, ASCII_STRING, name, true);
}

DltReturnValue dlt_user_log_write_constant_string(DltContextData *log, const char *text)
{
    /* Send parameter only in verbose mode */
    return is_verbose_mode(dlt_user.verbose_mode, log) ? dlt_user_log_write_string(log, text) : DLT_RETURN_OK;
}

DltReturnValue dlt_user_log_write_constant_string_attr(DltContextData *log, const char *text, const char *name)
{
    /* Send parameter only in verbose mode */
    return is_verbose_mode(dlt_user.verbose_mode, log) ? dlt_user_log_write_string_attr(log, text, name) : DLT_RETURN_OK;
}

DltReturnValue dlt_user_log_write_sized_constant_string(DltContextData *log, const char *text, uint16_t length)
{
    /* Send parameter only in verbose mode */
    return is_verbose_mode(dlt_user.verbose_mode, log) ? dlt_user_log_write_sized_string(log, text, length) : DLT_RETURN_OK;
}

DltReturnValue dlt_user_log_write_sized_constant_string_attr(DltContextData *log, const char *text, uint16_t length, const char *name)
{
    /* Send parameter only in verbose mode */
    return is_verbose_mode(dlt_user.verbose_mode, log) ? dlt_user_log_write_sized_string_attr(log, text, length, name) : DLT_RETURN_OK;
}

DltReturnValue dlt_user_log_write_utf8_string(DltContextData *log, const char *text)
{
    return dlt_user_log_write_string_utils_attr(log, text, UTF8_STRING, NULL, false);
}

DltReturnValue dlt_user_log_write_utf8_string_attr(DltContextData *log, const char *text, const char *name)
{
    return dlt_user_log_write_string_utils_attr(log, text, UTF8_STRING, name, true);
}

DltReturnValue dlt_user_log_write_sized_utf8_string(DltContextData *log, const char *text, uint16_t length)
{
    return dlt_user_log_write_sized_string_utils_attr(log, text, length, UTF8_STRING, NULL, false);
}

DltReturnValue dlt_user_log_write_sized_utf8_string_attr(DltContextData *log, const char *text, uint16_t length, const char *name)
{
    return dlt_user_log_write_sized_string_utils_attr(log, text, length, UTF8_STRING, name, true);
}

DltReturnValue dlt_user_log_write_constant_utf8_string(DltContextData *log, const char *text)
{
    /* Send parameter only in verbose mode */
    return is_verbose_mode(dlt_user.verbose_mode, log) ? dlt_user_log_write_utf8_string(log, text) : DLT_RETURN_OK;
}

DltReturnValue dlt_user_log_write_constant_utf8_string_attr(DltContextData *log, const char *text, const char *name)
{
    /* Send parameter only in verbose mode */
    return is_verbose_mode(dlt_user.verbose_mode, log) ? dlt_user_log_write_utf8_string_attr(log, text, name) : DLT_RETURN_OK;
}

DltReturnValue dlt_user_log_write_sized_constant_utf8_string(DltContextData *log, const char *text, uint16_t length)
{
    /* Send parameter only in verbose mode */
    return is_verbose_mode(dlt_user.verbose_mode, log) ? dlt_user_log_write_sized_utf8_string(log, text, length) : DLT_RETURN_OK;
}

DltReturnValue dlt_user_log_write_sized_constant_utf8_string_attr(DltContextData *log, const char *text, uint16_t length, const char *name)
{
    /* Send parameter only in verbose mode */
    return is_verbose_mode(dlt_user.verbose_mode, log) ? dlt_user_log_write_sized_utf8_string_attr(log, text, length, name) : DLT_RETURN_OK;
}

static DltReturnValue dlt_user_log_write_sized_string_utils_attr(DltContextData *log, const char *text, size_t length, const enum StringType type, const char *name, bool with_var_info)
{
    if ((log == NULL) || (text == NULL))
        return DLT_RETURN_WRONG_PARAMETER;

    if (!DLT_USER_INITALIZED) {
        dlt_vlog(LOG_WARNING, "%s dlt_user_init_state != INIT_DONE\n", __FUNCTION__);
        return DLT_RETURN_ERROR;
    }

    const uint16_t name_size = (name != NULL) ? strlen(name)+1 : 0;

    size_t arg_size = (size_t) (length + 1);

    size_t new_log_size = log->size + arg_size + sizeof(uint16_t);

    uint32_t type_info = 0;

    if (is_verbose_mode(dlt_user.verbose_mode, log)) {
        new_log_size += sizeof(uint32_t);
        if (with_var_info) {
            new_log_size += sizeof(uint16_t);  // length of "name" attribute
            new_log_size += name_size;  // the "name" attribute itself

            type_info |= DLT_TYPE_INFO_VARI;
        }
    }

    size_t str_truncate_message_length = strlen(STR_TRUNCATED_MESSAGE) + 1;
    size_t max_payload_str_msg;
    DltReturnValue ret = DLT_RETURN_OK;

    /* Check log size condition */
    if (new_log_size > dlt_user.log_buf_len) {
        ret = DLT_RETURN_USER_BUFFER_FULL;

        /* Re-calculate arg_size */
        arg_size = (size_t) (dlt_user.log_buf_len - log->size - sizeof(uint16_t));

        size_t min_payload_str_truncate_msg = log->size + str_truncate_message_length + sizeof(uint16_t);

        if (is_verbose_mode(dlt_user.verbose_mode, log)) {
            min_payload_str_truncate_msg += sizeof(uint32_t);
            arg_size -= (size_t) sizeof(uint32_t);
            if (with_var_info) {
                min_payload_str_truncate_msg += sizeof(uint16_t) + name_size;
                arg_size -= sizeof(uint16_t) + name_size;
            }
        }

        /* Return when dlt_user.log_buf_len does not have enough space for min_payload_str_truncate_msg */
        if (min_payload_str_truncate_msg > dlt_user.log_buf_len) {
            dlt_vlog(LOG_WARNING, "%s not enough minimum space to store data\n", __FUNCTION__);
            return ret;
        }

        /* Calculate the maximum size of string will be copied after truncate */
        max_payload_str_msg = dlt_user.log_buf_len - min_payload_str_truncate_msg;

        if (type == UTF8_STRING) {
            /**
             * Adjust the lengh to truncate one utf8 character corectly
             * refer: https://en.wikipedia.org/wiki/UTF-8
             * one utf8 character will have maximum 4 bytes then maximum bytes will be truncate additional is 3
             */
            const char *tmp = (text + max_payload_str_msg - 3);
            uint16_t reduce_size = 0;

            if (tmp[2] & 0x80) {
                /* Is the last byte of truncated text is the first byte in multi-byte sequence (utf8 2 bytes) */
                if (tmp[2] & 0x40)
                    reduce_size = 1;
                /* Is the next to last byte of truncated text is the first byte in multi-byte sequence (utf8 3 bytes) */
                else if ((tmp[1] & 0xe0) == 0xe0)
                    reduce_size = 2;
                /* utf8 4 bytes */
                else if ((tmp[0] & 0xf0) == 0xf0)
                    reduce_size = 3;
            }

            max_payload_str_msg -= reduce_size;
            arg_size -= (size_t) reduce_size;
        }
    }

    if (is_verbose_mode(dlt_user.verbose_mode, log)) {
        switch (type) {
        case ASCII_STRING:
            type_info |= DLT_TYPE_INFO_STRG | DLT_SCOD_ASCII;
            break;
        case UTF8_STRING:
            type_info |= DLT_TYPE_INFO_STRG | DLT_SCOD_UTF8;
            break;
        default:
            /* Do nothing */
            break;
        }

        memcpy(log->buffer + log->size, &type_info, sizeof(uint32_t));
        log->size += sizeof(uint32_t);
    }

    memcpy(log->buffer + log->size, &arg_size, sizeof(uint16_t));
    log->size += sizeof(uint16_t);

    if (is_verbose_mode(dlt_user.verbose_mode, log)) {
        if (with_var_info) {
            // Write length of "name" attribute.
            // We assume that the protocol allows zero-sized strings here (which this code will create
            // when the input pointer is NULL).
            memcpy(log->buffer + log->size, &name_size, sizeof(uint16_t));
            log->size += sizeof(uint16_t);

            // Write name string itself.
            // Must not use NULL as source pointer for memcpy. This check assures that.
            if (name_size != 0) {
                memcpy(log->buffer + log->size, name, name_size);
                log->size += name_size;
            }
        }
    }

    switch (ret) {
    case DLT_RETURN_OK:
    {
        /* Whole string will be copied */
        memcpy(log->buffer + log->size, text, length);
        /* The input string might not be null-terminated, so we're doing that by ourselves */
        log->buffer[log->size + length] = '\0';
        log->size += arg_size;
        break;
    }
    case DLT_RETURN_USER_BUFFER_FULL:
    {
        /* Only copy partial string */
        memcpy(log->buffer + log->size, text, max_payload_str_msg);
        log->size += max_payload_str_msg;

        /* Append string truncate the input string */
        memcpy(log->buffer + log->size, STR_TRUNCATED_MESSAGE, str_truncate_message_length);
        log->size += str_truncate_message_length;
        break;
    }
    default:
    {
        /* Do nothing */
        break;
    }
    }

    log->args_num++;

    return ret;
}

static DltReturnValue dlt_user_log_write_string_utils_attr(DltContextData *log, const char *text, const enum StringType type, const char *name, bool with_var_info)
{
    if (DLT_UNLIKELY((log == NULL) || (text == NULL)))
        return DLT_RETURN_WRONG_PARAMETER;

    size_t length = strlen(text);
    return dlt_user_log_write_sized_string_utils_attr(log, text, length, type, name, with_var_info);
}

DltReturnValue dlt_register_injection_callback_with_id(DltContext *handle, uint32_t service_id,
                                                       dlt_injection_callback_id dlt_injection_cbk, void *priv)
{
    DltContextData log;
    uint32_t i, j, k;
    int found = 0;

    DltUserInjectionCallback *old;

    if (dlt_user_log_init(handle, &log) < DLT_RETURN_OK)
        return DLT_RETURN_ERROR;

    if (service_id < DLT_USER_INJECTION_MIN)
        return DLT_RETURN_WRONG_PARAMETER;

    /* This function doesn't make sense storing to local file is choosen;
     * so terminate this function */
    if (dlt_user.dlt_is_file)
        return DLT_RETURN_OK;

    DLT_SEM_LOCK();

    if (dlt_user.dlt_ll_ts == NULL) {
        DLT_SEM_FREE();
        return DLT_RETURN_OK;
    }

    /* Insert callback in corresponding table */
    i = (uint32_t) handle->log_level_pos;

    /* Insert each service_id only once */
    for (k = 0; k < dlt_user.dlt_ll_ts[i].nrcallbacks; k++)
        if ((dlt_user.dlt_ll_ts[i].injection_table) &&
            (dlt_user.dlt_ll_ts[i].injection_table[k].service_id == service_id)) {
            found = 1;
            break;
        }

    if (found) {
        j = k;
    }
    else {
        j = dlt_user.dlt_ll_ts[i].nrcallbacks;

        /* Allocate or expand injection table */
        if (dlt_user.dlt_ll_ts[i].injection_table == NULL) {
            dlt_user.dlt_ll_ts[i].injection_table =
                (DltUserInjectionCallback *)malloc(sizeof(DltUserInjectionCallback));

            if (dlt_user.dlt_ll_ts[i].injection_table == NULL) {
                DLT_SEM_FREE();
                return DLT_RETURN_ERROR;
            }
        }
        else {
            old = dlt_user.dlt_ll_ts[i].injection_table;
            dlt_user.dlt_ll_ts[i].injection_table = (DltUserInjectionCallback *)malloc(
                sizeof(DltUserInjectionCallback) * (j + 1));

            if (dlt_user.dlt_ll_ts[i].injection_table == NULL) {
                dlt_user.dlt_ll_ts[i].injection_table = old;
                DLT_SEM_FREE();
                return DLT_RETURN_ERROR;
            }

            memcpy(dlt_user.dlt_ll_ts[i].injection_table, old, sizeof(DltUserInjectionCallback) * j);
            free(old);
        }

        dlt_user.dlt_ll_ts[i].nrcallbacks++;
    }

    /* Store service_id and corresponding function pointer for callback function */
    dlt_user.dlt_ll_ts[i].injection_table[j].service_id = service_id;

    if (priv == NULL) {
        dlt_user.dlt_ll_ts[i].injection_table[j].injection_callback = (dlt_injection_callback)(void*)dlt_injection_cbk;
        dlt_user.dlt_ll_ts[i].injection_table[j].injection_callback_with_id = NULL;
        dlt_user.dlt_ll_ts[i].injection_table[j].data = NULL;
    }
    else {
        dlt_user.dlt_ll_ts[i].injection_table[j].injection_callback = NULL;
        dlt_user.dlt_ll_ts[i].injection_table[j].injection_callback_with_id = dlt_injection_cbk;
        dlt_user.dlt_ll_ts[i].injection_table[j].data = priv;
    }

    DLT_SEM_FREE();

    return DLT_RETURN_OK;
}

DltReturnValue dlt_register_injection_callback(DltContext *handle, uint32_t service_id,
                                               int (*dlt_injection_callback)(uint32_t service_id,
                                                                             void *data,
                                                                             uint32_t length))
{
    return dlt_register_injection_callback_with_id(handle,
                                                   service_id,
                                                   (dlt_injection_callback_id)(void*)dlt_injection_callback,
                                                   NULL);
}

DltReturnValue dlt_register_log_level_changed_callback(DltContext *handle,
                                                       void (*dlt_log_level_changed_callback)(
                                                           char context_id[DLT_ID_SIZE],
                                                           uint8_t log_level,
                                                           uint8_t trace_status))
{
    DltContextData log;
    uint32_t i;

    if (dlt_user_log_init(handle, &log) < DLT_RETURN_OK)
        return DLT_RETURN_ERROR;

    /* This function doesn't make sense storing to local file is choosen;
     * so terminate this function */
    if (dlt_user.dlt_is_file)
        return DLT_RETURN_OK;

    DLT_SEM_LOCK();

    if (dlt_user.dlt_ll_ts == NULL) {
        DLT_SEM_FREE();
        return DLT_RETURN_OK;
    }

    /* Insert callback in corresponding table */
    i = (uint32_t) handle->log_level_pos;

    /* Store new callback function */
    dlt_user.dlt_ll_ts[i].log_level_changed_callback = dlt_log_level_changed_callback;

    DLT_SEM_FREE();

    return DLT_RETURN_OK;
}

/**
 * NW Trace related
 */

#ifdef DLT_NETWORK_TRACE_ENABLE
int check_buffer(void)
{
    int total_size, used_size;
    dlt_user_check_buffer(&total_size, &used_size);

    return (total_size - used_size < total_size / 2) ? -1 : 1;
}

/**
 * Send the start of a segment chain.
 * Returns DLT_RETURN_ERROR on failure
 */
DltReturnValue dlt_user_trace_network_segmented_start(uint32_t *id,
                                                      DltContext *handle,
                                                      DltNetworkTraceType nw_trace_type,
                                                      uint16_t header_len,
                                                      void *header,
                                                      uint16_t payload_len)
{
    DltContextData log = { 0 };
    struct timeval tv;
    int ret = DLT_RETURN_ERROR;

    /* check null pointer */
    if (id == NULL)
        return DLT_RETURN_WRONG_PARAMETER;

    if ((nw_trace_type < DLT_NW_TRACE_IPC) || (nw_trace_type >= DLT_NW_TRACE_MAX)) {
        dlt_vlog(LOG_ERR, "Network trace type %u is outside valid range", nw_trace_type);
        return DLT_RETURN_WRONG_PARAMETER;
    }

    if (dlt_user.dlt_ll_ts == NULL)
        return DLT_RETURN_ERROR;

    if (handle->trace_status_ptr && (*(handle->trace_status_ptr) == DLT_TRACE_STATUS_ON)) {
        /* initialize values */
        if (dlt_user_log_init(handle, &log) < DLT_RETURN_OK)
            return DLT_RETURN_ERROR;

        if (log.buffer == NULL) {
            log.buffer = calloc(sizeof(unsigned char), dlt_user.log_buf_len);

            if (log.buffer == NULL) {
                dlt_vlog(LOG_ERR, "Cannot allocate buffer for DLT Log message\n");
                return DLT_RETURN_ERROR;
            }
        }

        log.args_num = 0;
        log.trace_status = nw_trace_type;
        log.size = 0;

        gettimeofday(&tv, NULL);
        *id = (uint32_t) tv.tv_usec;

        /* Write identifier */
        if (dlt_user_log_write_string(&log, DLT_TRACE_NW_START) < 0) {
            dlt_user_free_buffer(&(log.buffer));
            return DLT_RETURN_ERROR;
        }

        /* Write stream handle */
        if (dlt_user_log_write_uint32(&log, *id) < 0) {
            dlt_user_free_buffer(&(log.buffer));
            return DLT_RETURN_ERROR;
        }

        /* Write header */
        if (dlt_user_log_write_raw(&log, header, header_len) < 0) {
            dlt_user_free_buffer(&(log.buffer));
            return DLT_RETURN_ERROR;
        }

        /* Write size of payload */
        if (dlt_user_log_write_uint32(&log, payload_len) < 0) {
            dlt_user_free_buffer(&(log.buffer));
            return DLT_RETURN_ERROR;
        }

        /* Write expected segment count */
        uint16_t segment_count = (uint16_t) (payload_len / DLT_MAX_TRACE_SEGMENT_SIZE + 1);

        /* If segments align perfectly with segment size, avoid sending empty segment */
        if ((payload_len % DLT_MAX_TRACE_SEGMENT_SIZE) == 0)
            segment_count--;

        if (dlt_user_log_write_uint16(&log, segment_count) < 0) {
            dlt_user_free_buffer(&(log.buffer));
            return DLT_RETURN_ERROR;
        }

        /* Write length of one segment */
        if (dlt_user_log_write_uint16(&log, DLT_MAX_TRACE_SEGMENT_SIZE) < 0) {
            dlt_user_free_buffer(&(log.buffer));
            return DLT_RETURN_ERROR;
        }

        /* Send log */
        ret = dlt_user_log_send_log(&log, DLT_TYPE_NW_TRACE);

        dlt_user_free_buffer(&(log.buffer));

        return ret;
    }

    return DLT_RETURN_OK;
}

DltReturnValue dlt_user_trace_network_segmented_segment(uint32_t id,
                                                        DltContext *handle,
                                                        DltNetworkTraceType nw_trace_type,
                                                        int sequence,
                                                        uint16_t payload_len,
                                                        void *payload)
{
    int ret = DLT_RETURN_ERROR;
    struct timespec ts;

    if ((nw_trace_type < DLT_NW_TRACE_IPC) || (nw_trace_type >= DLT_NW_TRACE_MAX)) {
        dlt_vlog(LOG_ERR, "Network trace type %u is outside valid range", nw_trace_type);
        return DLT_RETURN_WRONG_PARAMETER;
    }

    while (check_buffer() < 0) {
        /* Wait 50ms */
        ts.tv_sec = 0;
        ts.tv_nsec = 1000000 * 50;
        nanosleep(&ts, NULL);
        dlt_user_log_resend_buffer();
    }

    if (dlt_user.dlt_ll_ts == NULL)
        return DLT_RETURN_ERROR;

    if (handle->trace_status_ptr && (*(handle->trace_status_ptr) == DLT_TRACE_STATUS_ON)) {
        DltContextData log = { 0 };

        if (dlt_user_log_init(handle, &log) < DLT_RETURN_OK)
            return DLT_RETURN_ERROR;

        /* initialize values */
        if (log.buffer == NULL) {
            log.buffer = calloc(sizeof(unsigned char), dlt_user.log_buf_len);

            if (log.buffer == NULL) {
                dlt_vlog(LOG_ERR, "Cannot allocate buffer for DLT Log message\n");
                return DLT_RETURN_ERROR;
            }
        }

        log.args_num = 0;
        log.trace_status = nw_trace_type;
        log.size = 0;

        /* Write identifier */
        if (dlt_user_log_write_string(&log, DLT_TRACE_NW_SEGMENT) < DLT_RETURN_OK) {
            dlt_user_free_buffer(&(log.buffer));
            return DLT_RETURN_ERROR;
        }

        /* Write stream handle */
        if (dlt_user_log_write_uint32(&log, id) < DLT_RETURN_OK) {
            dlt_user_free_buffer(&(log.buffer));
            return DLT_RETURN_ERROR;
        }

        /* Write segment sequence number */
        if (dlt_user_log_write_uint16(&log, (uint16_t) sequence) < DLT_RETURN_OK) {
            dlt_user_free_buffer(&(log.buffer));
            return DLT_RETURN_ERROR;
        }

        /* Write data */
        if (dlt_user_log_write_raw(&log, payload, payload_len) < DLT_RETURN_OK) {
            dlt_user_free_buffer(&(log.buffer));
            return DLT_RETURN_ERROR;
        }

        ret = dlt_user_log_send_log(&log, DLT_TYPE_NW_TRACE);
        /* Send log */

        dlt_user_free_buffer(&(log.buffer));

        return ret;
    }

    /* Allow other threads to log between chunks */
    sched_yield();
    return DLT_RETURN_OK;
}

DltReturnValue dlt_user_trace_network_segmented_end(uint32_t id, DltContext *handle, DltNetworkTraceType nw_trace_type)
{
    DltContextData log = { 0 };
    int ret = DLT_RETURN_ERROR;

    if ((nw_trace_type < DLT_NW_TRACE_IPC) || (nw_trace_type >= DLT_NW_TRACE_MAX)) {
        dlt_vlog(LOG_ERR, "Network trace type %u is outside valid range", nw_trace_type);
        return DLT_RETURN_WRONG_PARAMETER;
    }

    if (dlt_user.dlt_ll_ts == NULL)
        return DLT_RETURN_ERROR;

    if (handle->trace_status_ptr && (*(handle->trace_status_ptr) == DLT_TRACE_STATUS_ON)) {
        /* initialize values */
        if (dlt_user_log_init(handle, &log) < DLT_RETURN_OK)
            return DLT_RETURN_ERROR;

        /* initialize values */
        if (log.buffer == NULL) {
            log.buffer = calloc(sizeof(unsigned char), dlt_user.log_buf_len);

            if (log.buffer == NULL) {
                dlt_vlog(LOG_ERR, "Cannot allocate buffer for DLT Log message\n");
                return DLT_RETURN_ERROR;
            }
        }

        log.args_num = 0;
        log.trace_status = nw_trace_type;
        log.size = 0;

        /* Write identifier */
        if (dlt_user_log_write_string(&log, DLT_TRACE_NW_END) < DLT_RETURN_OK) {
            dlt_user_free_buffer(&(log.buffer));
            return DLT_RETURN_ERROR;
        }

        /* Write stream handle */
        if (dlt_user_log_write_uint32(&log, id) < DLT_RETURN_OK) {
            dlt_user_free_buffer(&(log.buffer));
            return DLT_RETURN_ERROR;
        }

        ret = dlt_user_log_send_log(&log, DLT_TYPE_NW_TRACE);
        /* Send log */

        dlt_user_free_buffer(&(log.buffer));

        return ret;

    }

    return DLT_RETURN_OK;
}

void dlt_user_trace_network_segmented_thread(void *unused)
{
    /* Unused on purpose. */
    (void)unused;
#ifdef DLT_USE_PTHREAD_SETNAME_NP
    if (pthread_setname_np(dlt_user.dlt_segmented_nwt_handle, "dlt_segmented"))
        dlt_log(LOG_WARNING, "Failed to rename segmented thread!\n");
#elif linux
    if (prctl(PR_SET_NAME, "dlt_segmented", 0, 0, 0) < 0)
        dlt_log(LOG_WARNING, "Failed to rename segmented thread!\n");
#endif
    pthread_cleanup_push(dlt_user_cleanup_handler, NULL);

    s_segmented_data *data;

    while (1) {
        /* Wait until message queue is initialized */
        dlt_lock_mutex(&mq_mutex);

        while (dlt_user.dlt_segmented_queue_read_handle < 0)
        {
            pthread_cond_wait(&mq_init_condition, &mq_mutex);
        }

        dlt_unlock_mutex(&mq_mutex);

        ssize_t read = mq_receive(dlt_user.dlt_segmented_queue_read_handle, (char *)&data,
                                  sizeof(s_segmented_data *), NULL);

        if (read < 0) {
            if (errno != EINTR) {
                struct timespec req;
                long sec = (DLT_USER_MQ_ERROR_RETRY_INTERVAL / 1000000);
                dlt_vlog(LOG_WARNING, "NWTSegmented: Error while reading queue: %s\n", strerror(errno));
                req.tv_sec = sec;
                req.tv_nsec = (DLT_USER_MQ_ERROR_RETRY_INTERVAL - sec * 1000000) * 1000;
                nanosleep(&req, NULL);
            }

            continue;
        }

        if (read != sizeof(s_segmented_data *)) {
            /* This case will not happen. */
            /* When this thread is interrupted by signal, mq_receive() will not return */
            /* partial read length and will return -1. And also no data is removed from mq. */
            dlt_vlog(LOG_WARNING, "NWTSegmented: Could not read data fully from queue: %zd\n", read);
            continue;
        }

        dlt_user_trace_network_segmented_thread_segmenter(data);

        /* Send the end message */
        DltReturnValue err = dlt_user_trace_network_segmented_end(data->id, data->handle, data->nw_trace_type);

        if ((err == DLT_RETURN_BUFFER_FULL) || (err == DLT_RETURN_ERROR))
            dlt_log(LOG_WARNING, "NWTSegmented: Could not send end segment.\n");

        /* Free resources */
        free(data->header);
        free(data->payload);
        free(data);
    }

    pthread_cleanup_pop(1);
}

void dlt_user_trace_network_segmented_thread_segmenter(s_segmented_data *data)
{
    /* Segment the data and send the chunks */
    void *ptr = NULL;
    uint32_t offset = 0;
    uint16_t sequence = 0;

    do {
        uint16_t len = 0;

        if (offset + DLT_MAX_TRACE_SEGMENT_SIZE > data->payload_len)
            len = (uint16_t) (data->payload_len - offset);
        else
            len = DLT_MAX_TRACE_SEGMENT_SIZE;

        /* If payload size aligns perfectly with segment size, avoid sending empty segment */
        if (len == 0)
            break;

        ptr = data->payload + offset;
        DltReturnValue err = dlt_user_trace_network_segmented_segment(data->id,
                                                                      data->handle,
                                                                      data->nw_trace_type,
                                                                      sequence++,
                                                                      len,
                                                                      ptr);

        if ((err == DLT_RETURN_BUFFER_FULL) || (err == DLT_RETURN_ERROR)) {
            dlt_log(LOG_ERR, "NWTSegmented: Could not send segment. Aborting.\n");
            break;             /* loop */
        }

        offset += len;
    } while (ptr < data->payload + data->payload_len);
}


DltReturnValue dlt_user_trace_network_segmented(DltContext *handle,
                                                DltNetworkTraceType nw_trace_type,
                                                uint16_t header_len,
                                                void *header,
                                                uint16_t payload_len,
                                                void *payload)
{
    /* forbid dlt usage in child after fork */
    if (g_dlt_is_child)
        return DLT_RETURN_ERROR;

    /* Send as normal trace if possible */
    if (header_len + payload_len + sizeof(uint16_t) < dlt_user.log_buf_len)
        return dlt_user_trace_network(handle, nw_trace_type, header_len, header, payload_len, payload);

    /* Allocate Memory */
    s_segmented_data *thread_data = malloc(sizeof(s_segmented_data));

    if (thread_data == NULL)
        return DLT_RETURN_ERROR;

    thread_data->header = malloc(header_len);

    if (thread_data->header == NULL) {
        free(thread_data);
        return DLT_RETURN_ERROR;
    }

    thread_data->payload = malloc(payload_len);

    if (thread_data->payload == NULL) {
        free(thread_data->header);
        free(thread_data);
        return DLT_RETURN_ERROR;
    }

    /* Copy data */
    thread_data->handle = handle;
    thread_data->nw_trace_type = nw_trace_type;
    thread_data->header_len = header_len;
    memcpy(thread_data->header, header, header_len);
    thread_data->payload_len = payload_len;
    memcpy(thread_data->payload, payload, payload_len);

    /* Send start message */
    DltReturnValue err = dlt_user_trace_network_segmented_start(&(thread_data->id),
                                                                thread_data->handle,
                                                                thread_data->nw_trace_type,
                                                                (uint16_t) thread_data->header_len,
                                                                thread_data->header,
                                                                (uint16_t) thread_data->payload_len);

    if ((err == DLT_RETURN_BUFFER_FULL) || (err == DLT_RETURN_ERROR)) {
        dlt_log(LOG_ERR, "NWTSegmented: Could not send start segment. Aborting.\n");
        free(thread_data->header);
        free(thread_data->payload);
        free(thread_data);
        return DLT_RETURN_ERROR;
    }

    /* Open queue if it is not open */
    if (dlt_init_message_queue() < 0) {
        dlt_log(LOG_ERR, "NWTSegmented: Could not open queue.\n");
        free(thread_data->header);
        free(thread_data->payload);
        free(thread_data);

        return DLT_RETURN_ERROR;
    }

    /* Add to queue */
    if (mq_send(dlt_user.dlt_segmented_queue_write_handle,
                (char *)&thread_data, sizeof(s_segmented_data *), 1) < 0) {
        if (errno == EAGAIN)
            dlt_log(LOG_WARNING, "NWTSegmented: Queue full. Message discarded.\n");

        free(thread_data->header);
        free(thread_data->payload);
        free(thread_data);
        dlt_vnlog(LOG_WARNING, 256, "NWTSegmented: Could not write into queue: %s \n", strerror(errno));
        return DLT_RETURN_ERROR;
    }

    /*thread_data will be freed by the receiver function */
    /*coverity[leaked_storage] */
    return DLT_RETURN_OK;
}

DltReturnValue dlt_user_trace_network(DltContext *handle,
                                      DltNetworkTraceType nw_trace_type,
                                      uint16_t header_len,
                                      void *header,
                                      uint16_t payload_len,
                                      void *payload)
{
    return dlt_user_trace_network_truncated(handle, nw_trace_type, header_len, header, payload_len, payload, 1);
}

DltReturnValue dlt_user_trace_network_truncated(DltContext *handle,
                                                DltNetworkTraceType nw_trace_type,
                                                uint16_t header_len,
                                                void *header,
                                                uint16_t payload_len,
                                                void *payload,
                                                int allow_truncate)
{
    int ret = DLT_RETURN_ERROR;
    DltContextData log = { 0 };

    if ((payload == NULL) && (payload_len > 0))
        return DLT_RETURN_WRONG_PARAMETER;

    if ((nw_trace_type < DLT_NW_TRACE_IPC) || (nw_trace_type >= DLT_NW_TRACE_MAX)) {
        dlt_vlog(LOG_ERR, "Network trace type %u is outside valid range", nw_trace_type);
        return DLT_RETURN_WRONG_PARAMETER;
    }

    if (dlt_user.dlt_ll_ts == NULL)
        return DLT_RETURN_ERROR;

    if (handle->trace_status_ptr && (*(handle->trace_status_ptr) == DLT_TRACE_STATUS_ON)) {
        if ((dlt_user_log_init(handle, &log) < DLT_RETURN_OK) || (dlt_user.dlt_ll_ts == NULL))
            return DLT_RETURN_ERROR;

        /* initialize values */
        if (log.buffer == NULL) {
            log.buffer = calloc(sizeof(unsigned char), dlt_user.log_buf_len);

            if (log.buffer == NULL) {
                dlt_vlog(LOG_ERR, "Cannot allocate buffer for DLT Log message\n");
                return DLT_RETURN_ERROR;
            }
        }

        log.args_num = 0;
        log.trace_status = nw_trace_type;
        log.size = 0;

        if (header == NULL)
            header_len = 0;

        /* If truncation is allowed, check if we must do it */
        if ((allow_truncate > 0) && ((header_len + payload_len + sizeof(uint16_t)) > dlt_user.log_buf_len)) {
            /* Identify as truncated */
            if (dlt_user_log_write_string(&log, DLT_TRACE_NW_TRUNCATED) < DLT_RETURN_OK) {
                dlt_user_free_buffer(&(log.buffer));
                return DLT_RETURN_ERROR;
            }

            /* Write header and its length */
            if (dlt_user_log_write_raw(&log, header, header_len) < DLT_RETURN_OK) {
                dlt_user_free_buffer(&(log.buffer));
                return DLT_RETURN_ERROR;
            }

            /* Write original size of payload */
            if (dlt_user_log_write_uint32(&log, payload_len) < DLT_RETURN_OK) {
                dlt_user_free_buffer(&(log.buffer));
                return DLT_RETURN_ERROR;
            }

            /**
             *  Calculate maximum available space in sending buffer after headers.
             */

            uint16_t truncated_payload_len = (uint16_t) (dlt_user.log_buf_len - log.size - sizeof(uint16_t) - sizeof(uint32_t));

            /* Write truncated payload */
            if (dlt_user_log_write_raw(&log, payload, truncated_payload_len) < DLT_RETURN_OK) {
                dlt_user_free_buffer(&(log.buffer));
                return DLT_RETURN_ERROR;
            }
        }
        else { /* Truncation not allowed or data short enough */

            /* Write header and its length */
            if (dlt_user_log_write_raw(&log, header, header_len) < DLT_RETURN_OK) {
                dlt_user_free_buffer(&(log.buffer));
                return DLT_RETURN_ERROR;
            }

            if (payload == NULL)
                payload_len = 0;

            /* Write payload and its length */
            if (dlt_user_log_write_raw(&log, payload, payload_len) < DLT_RETURN_OK) {
                dlt_user_free_buffer(&(log.buffer));
                return DLT_RETURN_ERROR;
            }
        }

        ret = dlt_user_log_send_log(&log, DLT_TYPE_NW_TRACE);

        dlt_user_free_buffer(&(log.buffer));

        /* Send log */
        return ret;
    }

    return DLT_RETURN_OK;
}
#else  /* DLT_NETWORK_TRACE_ENABLE not set */
DltReturnValue dlt_user_trace_network_segmented(DltContext *handle,
                                                DltNetworkTraceType nw_trace_type,
                                                uint16_t header_len,
                                                void *header,
                                                uint16_t payload_len,
                                                void *payload)
{
    /**
     *  vsomeip uses the DLT_TRACE_NETWORK_SEGMENTED macro that calls this function.
     *  It's not possible to rewrite this macro directly to a no-op,
     *  because the macro is used on vsomeip side and there our defines are not set.
     *  Add an empty function to the dlt-lib to avoid a broken build.
     */
    (void)handle;
    (void)nw_trace_type;
    (void)header_len;
    (void)header;
    (void)payload_len;
    (void)payload;
    return DLT_RETURN_LOGGING_DISABLED;
}

DltReturnValue dlt_user_trace_network_truncated(DltContext *handle,
                                                DltNetworkTraceType nw_trace_type,
                                                uint16_t header_len,
                                                void *header,
                                                uint16_t payload_len,
                                                void *payload,
                                                int allow_truncate)
{
    /**
     *  vsomeip uses the DLT_TRACE_NETWORK_TRUNCATED macro that calls this function.
     *  It's not possible to rewrite this macro directly to a no-op,
     *  because the macro is used on vsomeip side and there our defines are not set.
     *  Add an empty function to the dlt-lib to avoid a broken build.
     */
    (void)handle;
    (void)nw_trace_type;
    (void)header_len;
    (void)header;
    (void)payload_len;
    (void)payload;
    (void)allow_truncate;
    return DLT_RETURN_LOGGING_DISABLED;
}

#endif /* DLT_NETWORK_TRACE_ENABLE */

DltReturnValue dlt_log_string(DltContext *handle, DltLogLevelType loglevel, const char *text)
{
    if (!is_verbose_mode(dlt_user.verbose_mode, NULL))
        return DLT_RETURN_ERROR;

    if ((handle == NULL) || (text == NULL))
        return DLT_RETURN_WRONG_PARAMETER;

    DltReturnValue ret = DLT_RETURN_OK;
    DltContextData log;

    if (dlt_user_log_write_start(handle, &log, loglevel) == DLT_RETURN_TRUE) {
        ret = dlt_user_log_write_string(&log, text);

        if (dlt_user_log_write_finish(&log) < DLT_RETURN_OK)
            ret = DLT_RETURN_ERROR;
    }

    return ret;
}

DltReturnValue dlt_log_string_int(DltContext *handle, DltLogLevelType loglevel, const char *text, int data)
{
    if (!is_verbose_mode(dlt_user.verbose_mode, NULL))
        return DLT_RETURN_ERROR;

    if ((handle == NULL) || (text == NULL))
        return DLT_RETURN_WRONG_PARAMETER;

    DltReturnValue ret = DLT_RETURN_OK;
    DltContextData log;

    if (dlt_user_log_write_start(handle, &log, loglevel) == DLT_RETURN_TRUE) {
        ret = dlt_user_log_write_string(&log, text);
        dlt_user_log_write_int(&log, data);

        if (dlt_user_log_write_finish(&log) < DLT_RETURN_OK)
            ret = DLT_RETURN_ERROR;
    }

    return ret;
}

DltReturnValue dlt_log_string_uint(DltContext *handle, DltLogLevelType loglevel, const char *text, unsigned int data)
{
    if (!is_verbose_mode(dlt_user.verbose_mode, NULL))
        return DLT_RETURN_ERROR;

    if ((handle == NULL) || (text == NULL))
        return DLT_RETURN_WRONG_PARAMETER;

    DltReturnValue ret = DLT_RETURN_OK;
    DltContextData log;

    if (dlt_user_log_write_start(handle, &log, loglevel) == DLT_RETURN_TRUE) {
        ret = dlt_user_log_write_string(&log, text);
        dlt_user_log_write_uint(&log, data);

        if (dlt_user_log_write_finish(&log) < DLT_RETURN_OK)
            ret = DLT_RETURN_ERROR;
    }

    return ret;
}

DltReturnValue dlt_log_int(DltContext *handle, DltLogLevelType loglevel, int data)
{
    if (!is_verbose_mode(dlt_user.verbose_mode, NULL))
        return DLT_RETURN_ERROR;

    if (handle == NULL)
        return DLT_RETURN_ERROR;

    DltContextData log;

    if (dlt_user_log_write_start(handle, &log, loglevel) == DLT_RETURN_TRUE) {
        dlt_user_log_write_int(&log, data);

        if (dlt_user_log_write_finish(&log) < DLT_RETURN_OK)
            return DLT_RETURN_ERROR;
    }

    return DLT_RETURN_OK;
}

DltReturnValue dlt_log_uint(DltContext *handle, DltLogLevelType loglevel, unsigned int data)
{
    if (!is_verbose_mode(dlt_user.verbose_mode, NULL))
        return DLT_RETURN_ERROR;

    if (handle == NULL)
        return DLT_RETURN_WRONG_PARAMETER;

    DltContextData log;

    if (dlt_user_log_write_start(handle, &log, loglevel) == DLT_RETURN_TRUE) {
        dlt_user_log_write_uint(&log, data);

        if (dlt_user_log_write_finish(&log) < DLT_RETURN_OK)
            return DLT_RETURN_ERROR;
    }

    return DLT_RETURN_OK;
}

DltReturnValue dlt_log_raw(DltContext *handle, DltLogLevelType loglevel, void *data, uint16_t length)
{
    if (!is_verbose_mode(dlt_user.verbose_mode, NULL))
        return DLT_RETURN_ERROR;

    if (handle == NULL)
        return DLT_RETURN_WRONG_PARAMETER;

    DltContextData log;
    DltReturnValue ret = DLT_RETURN_OK;

    if (dlt_user_log_write_start(handle, &log, loglevel) > 0) {
        if ((ret = dlt_user_log_write_raw(&log, data, length)) < DLT_RETURN_OK) {
            dlt_user_free_buffer(&(log.buffer));
            return ret;
        }

        if (dlt_user_log_write_finish(&log) < DLT_RETURN_OK)
            return DLT_RETURN_ERROR;
    }

    return DLT_RETURN_OK;
}

DltReturnValue dlt_log_marker()
{
    if (!DLT_USER_INITALIZED) {
        if (dlt_init() < DLT_RETURN_OK) {
            dlt_vlog(LOG_ERR, "%s Failed to initialise dlt", __FUNCTION__);
            return DLT_RETURN_ERROR;
        }
    }

    return dlt_user_log_send_marker();
}

DltReturnValue dlt_verbose_mode(void)
{
    if (!DLT_USER_INITALIZED) {
        if (dlt_init() < DLT_RETURN_OK) {
            dlt_vlog(LOG_ERR, "%s Failed to initialise dlt", __FUNCTION__);
            return DLT_RETURN_ERROR;
        }
    }

    /* Switch to verbose mode */
    dlt_user.verbose_mode = 1;

    return DLT_RETURN_OK;
}

DltReturnValue dlt_nonverbose_mode(void)
{
    if (!DLT_USER_INITALIZED) {
        if (dlt_init() < DLT_RETURN_OK) {
            dlt_vlog(LOG_ERR, "%s Failed to initialise dlt", __FUNCTION__);
            return DLT_RETURN_ERROR;
        }
    }

    /* Switch to non-verbose mode */
    dlt_user.verbose_mode = 0;

    return DLT_RETURN_OK;
}

DltReturnValue dlt_use_extended_header_for_non_verbose(int8_t use_extended_header_for_non_verbose)
{
    if (!DLT_USER_INITALIZED) {
        if (dlt_init() < DLT_RETURN_OK) {
            dlt_vlog(LOG_ERR, "%s Failed to initialise dlt", __FUNCTION__);
            return DLT_RETURN_ERROR;
        }
    }

    /* Set use_extended_header_for_non_verbose */
    dlt_user.use_extended_header_for_non_verbose = use_extended_header_for_non_verbose;

    return DLT_RETURN_OK;
}

DltReturnValue dlt_with_session_id(int8_t with_session_id)
{
    if (!DLT_USER_INITALIZED) {
        if (dlt_init() < DLT_RETURN_OK) {
            dlt_vlog(LOG_ERR, "%s Failed to initialise dlt", __FUNCTION__);
            return DLT_RETURN_ERROR;
        }
    }

    /* Set use_extended_header_for_non_verbose */
    dlt_user.with_session_id = with_session_id;

    return DLT_RETURN_OK;
}

DltReturnValue dlt_with_timestamp(int8_t with_timestamp)
{
    if (!DLT_USER_INITALIZED) {
        if (dlt_init() < DLT_RETURN_OK) {
            dlt_vlog(LOG_ERR, "%s Failed to initialise dlt", __FUNCTION__);
            return DLT_RETURN_ERROR;
        }
    }

    /* Set with_timestamp */
    dlt_user.with_timestamp = with_timestamp;

    return DLT_RETURN_OK;
}

DltReturnValue dlt_with_ecu_id(int8_t with_ecu_id)
{
    if (!DLT_USER_INITALIZED) {
        if (dlt_init() < DLT_RETURN_OK) {
            dlt_vlog(LOG_ERR, "%s Failed to initialise dlt", __FUNCTION__);
            return DLT_RETURN_ERROR;
        }
    }

    /* Set with_timestamp */
    dlt_user.with_ecu_id = with_ecu_id;

    return DLT_RETURN_OK;
}

DltReturnValue dlt_enable_local_print(void)
{
    if (!DLT_USER_INITALIZED) {
        if (dlt_init() < DLT_RETURN_OK) {
            dlt_vlog(LOG_ERR, "%s Failed to initialise dlt", __FUNCTION__);
            return DLT_RETURN_ERROR;
        }
    }

    dlt_user.enable_local_print = 1;

    return DLT_RETURN_OK;
}

DltReturnValue dlt_disable_local_print(void)
{
    if (!DLT_USER_INITALIZED) {
        if (dlt_init() < DLT_RETURN_OK) {
            dlt_vlog(LOG_ERR, "%s Failed to initialise dlt", __FUNCTION__);
            return DLT_RETURN_ERROR;
        }
    }

    dlt_user.enable_local_print = 0;

    return DLT_RETURN_OK;
}

/* Cleanup on thread cancellation, thread may hold lock release it here */
static void dlt_user_cleanup_handler(void *arg)
{
    DLT_UNUSED(arg); /* Satisfy compiler */

#ifdef DLT_NETWORK_TRACE_ENABLE
    /* unlock the message queue */
    dlt_unlock_mutex(&mq_mutex);
#endif

    /* unlock DLT (dlt_mutex) */
    DLT_SEM_FREE();
}

void dlt_user_housekeeperthread_function(void *ptr)
{
    struct timespec ts;
    bool in_loop = true;
    int signal_status = 0;
    atomic_bool* dlt_housekeeper_running = (atomic_bool*)ptr;

#ifdef __ANDROID_API__
    sigset_t set;
    sigset_t pset;
    /*
     * bionic is not supporting pthread_cancel so
     * use SIGUSR1 to kill thread properly.
     */
    sigemptyset(&set);
    sigaddset(&set, SIGUSR1);
    if (pthread_sigmask(SIG_BLOCK, &set, NULL) != 0) {
        dlt_vlog(LOG_ERR, "Failed to block signal with error [%s]\n",
                strerror(errno));
        in_loop = false;
    }
#endif

#ifdef DLT_USE_PTHREAD_SETNAME_NP
    if (pthread_setname_np(dlt_housekeeperthread_handle, "dlt_housekeeper"))
        dlt_log(LOG_WARNING, "Failed to rename housekeeper thread!\n");
#elif linux
    if (prctl(PR_SET_NAME, "dlt_housekeeper", 0, 0, 0) < 0)
        dlt_log(LOG_WARNING, "Failed to rename housekeeper thread!\n");
#endif

    pthread_cleanup_push(dlt_user_cleanup_handler, NULL);

    // signal dlt thread to be running
    *dlt_housekeeper_running = true;
    signal_status = pthread_cond_signal(&dlt_housekeeper_running_cond);
    if (signal_status != 0) {
        dlt_log(LOG_CRIT, "Housekeeper thread failed to signal running state\n");
    }

    while (in_loop) {
        /* Check for new messages from DLT daemon */
        if (!dlt_user.disable_injection_msg)
            if (dlt_user_log_check_user_message() < DLT_RETURN_OK)
                /* Critical error */
                dlt_log(LOG_CRIT, "Housekeeper thread encountered error condition\n");

        /* Reattach to daemon if neccesary */
        dlt_user_log_reattach_to_daemon();

        /* flush buffer to DLT daemon if possible */
        if (dlt_user.dlt_log_handle != DLT_FD_INIT)
            dlt_user_log_resend_buffer();

#ifdef __ANDROID_API__
        if (sigpending(&pset)) {
            dlt_vlog(LOG_ERR, "sigpending failed with error [%s]!\n", strerror(errno));
            break;
        }

        if (sigismember(&pset, SIGUSR1)) {
            dlt_log(LOG_NOTICE, "Received SIGUSR1! Stop thread\n");
            break;
        }
#endif

        /* delay */
        ts.tv_sec = 0;
        ts.tv_nsec = DLT_USER_RECEIVE_NDELAY;
        nanosleep(&ts, NULL);
    }

    pthread_cleanup_pop(1);
}

/* Private functions of user library */

DltReturnValue dlt_user_log_init(DltContext *handle, DltContextData *log)
{
    int ret = DLT_RETURN_OK;

    if ((handle == NULL) || (log == NULL))
        return DLT_RETURN_WRONG_PARAMETER;

    if (!DLT_USER_INITALIZED) {
        ret = dlt_init();

        if (ret < DLT_RETURN_OK) {
            if (ret != DLT_RETURN_LOGGING_DISABLED)
                dlt_vlog(LOG_ERR, "%s Failed to initialise dlt", __FUNCTION__);

            return ret;
        }
    }

    log->handle = handle;
    /* Don't reset buffer pointer - allow buffer reuse across multiple log messages.
     * This significantly reduces malloc/free overhead when the same DltContextData
     * is used for multiple messages, especially when using
     * dlt_user_log_write_finish_w_given_buffer() instead of the default finish.
     * The buffer will be allocated on first use if NULL, and can be explicitly freed
     * using dlt_user_log_write_finish() or manually. */
    /* log->buffer = NULL; */  
    return ret;
}

DltReturnValue dlt_user_log_send_log(DltContextData *log, int mtype)
{
    DltMessage msg;
    DltUserHeader userheader;
    int32_t len;

    DltReturnValue ret = DLT_RETURN_OK;

    if (!DLT_USER_INITALIZED) {
        dlt_vlog(LOG_WARNING, "%s dlt_user_init_state != INIT_DONE\n", __FUNCTION__);
        return DLT_RETURN_ERROR;
    }

    if ((log == NULL) ||
        (log->handle == NULL) ||
        (log->handle->contextID[0] == '\0') ||
        (mtype < DLT_TYPE_LOG) || (mtype > DLT_TYPE_CONTROL)
        )
        return DLT_RETURN_WRONG_PARAMETER;

    /* also for Trace messages */
    if (dlt_user_set_userheader(&userheader, DLT_USER_MESSAGE_LOG) < DLT_RETURN_OK)
        return DLT_RETURN_ERROR;

    if (dlt_message_init(&msg, 0) == DLT_RETURN_ERROR)
        return DLT_RETURN_ERROR;

    msg.storageheader = (DltStorageHeader *)msg.headerbuffer;

    if (dlt_set_storageheader(msg.storageheader, dlt_user.ecuID) == DLT_RETURN_ERROR)
        return DLT_RETURN_ERROR;

    msg.standardheader = (DltStandardHeader *)(msg.headerbuffer + sizeof(DltStorageHeader));
    msg.standardheader->htyp = DLT_HTYP_PROTOCOL_VERSION1;

    /* send ecu id */
    if (dlt_user.with_ecu_id)
        msg.standardheader->htyp |= DLT_HTYP_WEID;

    /* send timestamp */
    if (dlt_user.with_timestamp)
        msg.standardheader->htyp |= DLT_HTYP_WTMS;

    /* send session id */
    if (dlt_user.with_session_id) {
        msg.standardheader->htyp |= DLT_HTYP_WSID;
        msg.headerextra.seid = (uint32_t) getpid();
    }

    if (is_verbose_mode(dlt_user.verbose_mode, log))
        /* In verbose mode, send extended header */
        msg.standardheader->htyp = (msg.standardheader->htyp | DLT_HTYP_UEH);
    else
        /* In non-verbose, send extended header if desired */
        if (dlt_user.use_extended_header_for_non_verbose)
            msg.standardheader->htyp = (msg.standardheader->htyp | DLT_HTYP_UEH);

#if (BYTE_ORDER == BIG_ENDIAN)
    msg.standardheader->htyp = (msg.standardheader->htyp | DLT_HTYP_MSBF);
#endif

    msg.standardheader->mcnt = log->handle->mcnt++;

    /* Set header extra parameters */
    dlt_set_id(msg.headerextra.ecu, dlt_user.ecuID);

    /*msg.headerextra.seid = 0; */
    if (log->use_timestamp == DLT_AUTO_TIMESTAMP) {
        msg.headerextra.tmsp = dlt_uptime();
    }
    else {
        msg.headerextra.tmsp = log->user_timestamp;
    }

    if (dlt_message_set_extraparameters(&msg, 0) == DLT_RETURN_ERROR)
        return DLT_RETURN_ERROR;

    /* Fill out extended header, if extended header should be provided */
    if (DLT_IS_HTYP_UEH(msg.standardheader->htyp)) {
        /* with extended header */
        msg.extendedheader =
            (DltExtendedHeader *)(msg.headerbuffer + sizeof(DltStorageHeader) + sizeof(DltStandardHeader) +
                                  DLT_STANDARD_HEADER_EXTRA_SIZE(msg.standardheader->htyp));

        switch (mtype) {
        case DLT_TYPE_LOG:
        {
            msg.extendedheader->msin = (uint8_t) (DLT_TYPE_LOG << DLT_MSIN_MSTP_SHIFT |
                ((log->log_level << DLT_MSIN_MTIN_SHIFT) & DLT_MSIN_MTIN));
            break;
        }
        case DLT_TYPE_NW_TRACE:
        {
            msg.extendedheader->msin = (uint8_t) (DLT_TYPE_NW_TRACE << DLT_MSIN_MSTP_SHIFT |
                ((log->trace_status << DLT_MSIN_MTIN_SHIFT) & DLT_MSIN_MTIN));
            break;
        }
        default:
        {
            /* This case should not occur */
            return DLT_RETURN_ERROR;
            break;
        }
        }

        /* If in verbose mode, set flag in header for verbose mode */
        if (is_verbose_mode(dlt_user.verbose_mode, log))
            msg.extendedheader->msin |= DLT_MSIN_VERB;

        msg.extendedheader->noar = (uint8_t) log->args_num;              /* number of arguments */
        dlt_set_id(msg.extendedheader->apid, dlt_user.appID);       /* application id */
        dlt_set_id(msg.extendedheader->ctid, log->handle->contextID);   /* context id */

        msg.headersize = (uint32_t) (sizeof(DltStorageHeader) + sizeof(DltStandardHeader) + sizeof(DltExtendedHeader) +
            DLT_STANDARD_HEADER_EXTRA_SIZE(msg.standardheader->htyp));
    }
    else {
        /* without extended header */
        msg.headersize = (uint32_t) (sizeof(DltStorageHeader) + sizeof(DltStandardHeader) + DLT_STANDARD_HEADER_EXTRA_SIZE(
            msg.standardheader->htyp));
    }

    len = (int32_t) (msg.headersize - sizeof(DltStorageHeader) + log->size);

    if (len > UINT16_MAX) {
        dlt_log(LOG_WARNING, "Huge message discarded!\n");
        return DLT_RETURN_ERROR;
    }

    msg.standardheader->len = DLT_HTOBE_16(len);

    /* print to std out, if enabled */
    if ((dlt_user.local_print_mode != DLT_PM_FORCE_OFF) &&
        (dlt_user.local_print_mode != DLT_PM_AUTOMATIC)) {
        if ((dlt_user.enable_local_print) || (dlt_user.local_print_mode == DLT_PM_FORCE_ON))
            if (dlt_user_print_msg(&msg, log) == DLT_RETURN_ERROR)
                return DLT_RETURN_ERROR;
    }

    if (dlt_user.dlt_is_file) {
        if (dlt_user_file_reach_max) {
            return DLT_RETURN_FILESZERR;
        }
        else {
            /* Get file size */
            struct stat st;
            if(fstat(dlt_user.dlt_log_handle, &st) != 0) {
                dlt_vlog(LOG_WARNING,
                     "%s: Cannot get file information (errno=%d)\n", __func__, errno);
                return DLT_RETURN_ERROR;
            }

            dlt_vlog(LOG_DEBUG, "%s: Current file size=[%ld]\n", __func__,
                     st.st_size);
            /* Check filesize */
            /* Return error if the file size has reached to maximum */
            unsigned int msg_size = st.st_size + (unsigned int) msg.headersize +
                                    (unsigned int) log->size;
            if (msg_size > dlt_user.filesize_max) {
                dlt_user_file_reach_max = true;
                dlt_vlog(LOG_ERR,
                         "%s: File size (%ld bytes) reached to defined maximum size (%d bytes)\n",
                         __func__, st.st_size, dlt_user.filesize_max);
                return DLT_RETURN_FILESZERR;
            }
            else {
                /* log to file */
                ret = dlt_user_log_out2(dlt_user.dlt_log_handle,
                                        msg.headerbuffer, msg.headersize,
                                        log->buffer, log->size);
                return ret;
            }
        }
    } else {
        if (dlt_user.overflow_counter) {
            if (dlt_user_log_send_overflow() == DLT_RETURN_OK) {
                dlt_vnlog(LOG_WARNING, DLT_USER_BUFFER_LENGTH, "%u messages discarded!\n", dlt_user.overflow_counter);
                dlt_user.overflow_counter = 0;
            }
        }

        /* try to resent old data first */
        ret = DLT_RETURN_OK;

        if ((dlt_user.dlt_log_handle != -1) && (dlt_user.appID[0] != '\0'))
            ret = dlt_user_log_resend_buffer();

        if ((ret == DLT_RETURN_OK) && (dlt_user.appID[0] != '\0')) {
            /* resend ok or nothing to resent */
#ifdef DLT_SHM_ENABLE

            if (dlt_user.dlt_log_handle != -1)
                dlt_shm_push(&dlt_user.dlt_shm, msg.headerbuffer + sizeof(DltStorageHeader),
                             msg.headersize - sizeof(DltStorageHeader),
                             log->buffer, log->size, 0, 0);

            ret = dlt_user_log_out3(dlt_user.dlt_log_handle,
                                    &(userheader), sizeof(DltUserHeader),
                                    0, 0,
                                    0, 0);
#else
#   ifdef DLT_TEST_ENABLE

            if (dlt_user.corrupt_user_header) {
                userheader.pattern[0] = (char) 0xff;
                userheader.pattern[1] = (char) 0xff;
                userheader.pattern[2] = (char) 0xff;
                userheader.pattern[3] = (char) 0xff;
            }

            if (dlt_user.corrupt_message_size)
                msg.standardheader->len = DLT_HTOBE_16(dlt_user.corrupt_message_size_size);

#   endif

            ret = dlt_user_log_out3(dlt_user.dlt_log_handle,
                                    &(userheader), sizeof(DltUserHeader),
                                    msg.headerbuffer + sizeof(DltStorageHeader),
                                    msg.headersize - sizeof(DltStorageHeader),
                                    log->buffer, log->size);
#endif
        }

        DltReturnValue process_error_ret = DLT_RETURN_OK;
        /* store message in ringbuffer, if an error has occured */
        if ((ret != DLT_RETURN_OK) || (dlt_user.appID[0] == '\0'))
            process_error_ret = dlt_user_log_out_error_handling(&(userheader),
                                                  sizeof(DltUserHeader),
                                                  msg.headerbuffer + sizeof(DltStorageHeader),
                                                  msg.headersize - sizeof(DltStorageHeader),
                                                  log->buffer,
                                                  log->size);

        if (process_error_ret == DLT_RETURN_OK)
            return DLT_RETURN_OK;
        if (process_error_ret == DLT_RETURN_BUFFER_FULL) {
            /* Buffer full */
            dlt_user.overflow_counter += 1;
            return DLT_RETURN_BUFFER_FULL;
        }

        /* handle return value of function dlt_user_log_out3() when process_error_ret < 0*/
        switch (ret) {
            case DLT_RETURN_PIPE_FULL:
            {
                /* data could not be written */
                return DLT_RETURN_PIPE_FULL;
            }
            case DLT_RETURN_PIPE_ERROR:
            {
                /* handle not open or pipe error */
                close(dlt_user.dlt_log_handle);
                dlt_user.dlt_log_handle = -1;
#if defined DLT_LIB_USE_UNIX_SOCKET_IPC || defined DLT_LIB_USE_VSOCK_IPC
            dlt_user.connection_state = DLT_USER_RETRY_CONNECT;
#endif

    #ifdef DLT_SHM_ENABLE
            /* free shared memory */
            dlt_shm_free_client(&dlt_user.dlt_shm);
    #endif

            if (dlt_user.local_print_mode == DLT_PM_AUTOMATIC)
                dlt_user_print_msg(&msg, log);

            return DLT_RETURN_PIPE_ERROR;
        }
        case DLT_RETURN_ERROR:
        {
            /* other error condition */
            return DLT_RETURN_ERROR;
        }
        case DLT_RETURN_OK:
        {
            return DLT_RETURN_OK;
        }
        default:
        {
            /* This case should never occur. */
            return DLT_RETURN_ERROR;
        }
        }
    }

    return DLT_RETURN_OK;
}

DltReturnValue dlt_user_log_send_register_application(void)
{
    DltUserHeader userheader;
    DltUserControlMsgRegisterApplication usercontext;

    DltReturnValue ret;

    if (dlt_user.appID[0] == '\0')
        return DLT_RETURN_ERROR;

    /* set userheader */
    if (dlt_user_set_userheader(&userheader, DLT_USER_MESSAGE_REGISTER_APPLICATION) < DLT_RETURN_OK)
        return DLT_RETURN_ERROR;

    /* set usercontext */
    dlt_set_id(usercontext.apid, dlt_user.appID);       /* application id */
    usercontext.pid = getpid();

    if (dlt_user.application_description != NULL)
        usercontext.description_length = (uint32_t) strlen(dlt_user.application_description);
    else
        usercontext.description_length = 0;

    if (dlt_user.dlt_is_file)
        return DLT_RETURN_OK;

    ret = dlt_user_log_out3(dlt_user.dlt_log_handle,
                            &(userheader), sizeof(DltUserHeader),
                            &(usercontext), sizeof(DltUserControlMsgRegisterApplication),
                            dlt_user.application_description, usercontext.description_length);

    /* store message in ringbuffer, if an error has occured */
    if (ret < DLT_RETURN_OK)
        return dlt_user_log_out_error_handling(&(userheader),
                                               sizeof(DltUserHeader),
                                               &(usercontext),
                                               sizeof(DltUserControlMsgRegisterApplication),
                                               dlt_user.application_description,
                                               usercontext.description_length);

    return DLT_RETURN_OK;
}

DltReturnValue dlt_user_log_send_unregister_application(void)
{
    DltUserHeader userheader;
    DltUserControlMsgUnregisterApplication usercontext;
    DltReturnValue ret = DLT_RETURN_OK;

    if (dlt_user.appID[0] == '\0')
        return DLT_RETURN_ERROR;

    /* set userheader */
    if (dlt_user_set_userheader(&userheader, DLT_USER_MESSAGE_UNREGISTER_APPLICATION) < DLT_RETURN_OK)
        return DLT_RETURN_ERROR;

    /* set usercontext */
    dlt_set_id(usercontext.apid, dlt_user.appID);       /* application id */
    usercontext.pid = getpid();

    if (dlt_user.dlt_is_file)
        return DLT_RETURN_OK;

    ret = dlt_user_log_out2(dlt_user.dlt_log_handle,
                            &(userheader), sizeof(DltUserHeader),
                            &(usercontext), sizeof(DltUserControlMsgUnregisterApplication));

    /* store message in ringbuffer, if an error has occured */
    if (ret < DLT_RETURN_OK)
        return dlt_user_log_out_error_handling(&(userheader),
                                               sizeof(DltUserHeader),
                                               &(usercontext),
                                               sizeof(DltUserControlMsgUnregisterApplication),
                                               NULL,
                                               0);

    return DLT_RETURN_OK;
}

DltReturnValue dlt_user_log_send_register_context(DltContextData *log)
{
    DltUserHeader userheader;
    DltUserControlMsgRegisterContext usercontext;
    DltReturnValue ret = DLT_RETURN_ERROR;

    if (log == NULL)
        return DLT_RETURN_WRONG_PARAMETER;

    if (log->handle == NULL)
        return DLT_RETURN_ERROR;

    if (log->handle->contextID[0] == '\0')
        return DLT_RETURN_ERROR;

    /* set userheader */
    if (dlt_user_set_userheader(&userheader, DLT_USER_MESSAGE_REGISTER_CONTEXT) < DLT_RETURN_OK)
        return DLT_RETURN_ERROR;

    /* set usercontext */
    dlt_set_id(usercontext.apid, dlt_user.appID);       /* application id */
    dlt_set_id(usercontext.ctid, log->handle->contextID);       /* context id */
    usercontext.log_level_pos = log->handle->log_level_pos;
    usercontext.pid = getpid();

    usercontext.log_level = (int8_t) log->log_level;
    usercontext.trace_status = (int8_t) log->trace_status;

    if (log->context_description != NULL)
        usercontext.description_length = (uint32_t) strlen(log->context_description);
    else
        usercontext.description_length = 0;

    if (dlt_user.dlt_is_file)
        return DLT_RETURN_OK;

    if (dlt_user.appID[0] != '\0')
        ret =
            dlt_user_log_out3(dlt_user.dlt_log_handle,
                              &(userheader),
                              sizeof(DltUserHeader),
                              &(usercontext),
                              sizeof(DltUserControlMsgRegisterContext),
                              log->context_description,
                              usercontext.description_length);

    /* store message in ringbuffer, if an error has occured */
    if ((ret != DLT_RETURN_OK) || (dlt_user.appID[0] == '\0'))
        return dlt_user_log_out_error_handling(&(userheader),
                                               sizeof(DltUserHeader),
                                               &(usercontext),
                                               sizeof(DltUserControlMsgRegisterContext),
                                               log->context_description,
                                               usercontext.description_length);

    return DLT_RETURN_OK;

}

DltReturnValue dlt_user_log_send_unregister_context(DltContextData *log)
{
    DltUserHeader userheader;
    DltUserControlMsgUnregisterContext usercontext;
    DltReturnValue ret;

    if (log == NULL)
        return DLT_RETURN_WRONG_PARAMETER;

    if (log->handle == NULL)
        return DLT_RETURN_WRONG_PARAMETER;

    if (log->handle->contextID[0] == '\0')
        return DLT_RETURN_ERROR;

    /* set userheader */
    if (dlt_user_set_userheader(&userheader, DLT_USER_MESSAGE_UNREGISTER_CONTEXT) < DLT_RETURN_OK)
        return DLT_RETURN_ERROR;

    /* set usercontext */
    dlt_set_id(usercontext.apid, dlt_user.appID);       /* application id */
    dlt_set_id(usercontext.ctid, log->handle->contextID);       /* context id */
    usercontext.pid = getpid();

    if (dlt_user.dlt_is_file)
        return DLT_RETURN_OK;

    ret = dlt_user_log_out2(dlt_user.dlt_log_handle,
                            &(userheader),
                            sizeof(DltUserHeader),
                            &(usercontext),
                            sizeof(DltUserControlMsgUnregisterContext));

    /* store message in ringbuffer, if an error has occured */
    if (ret < DLT_RETURN_OK)
        return dlt_user_log_out_error_handling(&(userheader),
                                               sizeof(DltUserHeader),
                                               &(usercontext),
                                               sizeof(DltUserControlMsgUnregisterContext),
                                               NULL,
                                               0);

    return DLT_RETURN_OK;
}

DltReturnValue dlt_send_app_ll_ts_limit(const char *apid, DltLogLevelType loglevel, DltTraceStatusType tracestatus)
{
    DltUserHeader userheader;
    DltUserControlMsgAppLogLevelTraceStatus usercontext;
    DltReturnValue ret;

    if ((loglevel < DLT_USER_LOG_LEVEL_NOT_SET) || (loglevel >= DLT_LOG_MAX)) {
        dlt_vlog(LOG_ERR, "Loglevel %d is outside valid range", loglevel);
        return DLT_RETURN_ERROR;
    }

    if ((tracestatus < DLT_USER_TRACE_STATUS_NOT_SET) || (tracestatus >= DLT_TRACE_STATUS_MAX)) {
        dlt_vlog(LOG_ERR, "Tracestatus %d is outside valid range", tracestatus);
        return DLT_RETURN_ERROR;
    }

    if ((apid == NULL) || (apid[0] == '\0'))
        return DLT_RETURN_ERROR;

    /* set userheader */
    if (dlt_user_set_userheader(&userheader, DLT_USER_MESSAGE_APP_LL_TS) < DLT_RETURN_OK)
        return DLT_RETURN_ERROR;

    /* set usercontext */
    dlt_set_id(usercontext.apid, apid);       /* application id */
    usercontext.log_level = loglevel;
    usercontext.trace_status = tracestatus;

    if (dlt_user.dlt_is_file)
        return DLT_RETURN_OK;

    ret = dlt_user_log_out2(dlt_user.dlt_log_handle,
                            &(userheader), sizeof(DltUserHeader),
                            &(usercontext), sizeof(DltUserControlMsgAppLogLevelTraceStatus));

    /* store message in ringbuffer, if an error has occured */
    if (ret < DLT_RETURN_OK)
        return dlt_user_log_out_error_handling(&(userheader),
                                               sizeof(DltUserHeader),
                                               &(usercontext),
                                               sizeof(DltUserControlMsgAppLogLevelTraceStatus),
                                               NULL,
                                               0);

    return DLT_RETURN_OK;
}

DltReturnValue dlt_user_log_send_log_mode(DltUserLogMode mode)
{
    DltUserHeader userheader;
    DltUserControlMsgLogMode logmode;
    DltReturnValue ret;

    if ((mode < DLT_USER_MODE_UNDEFINED) || (mode >= DLT_USER_MODE_MAX)) {
        dlt_vlog(LOG_ERR, "User log mode %d is outside valid range", mode);
        return DLT_RETURN_WRONG_PARAMETER;
    }

    /* set userheader */
    if (dlt_user_set_userheader(&userheader, DLT_USER_MESSAGE_LOG_MODE) < DLT_RETURN_OK)
        return DLT_RETURN_ERROR;

    /* set data */
    logmode.log_mode = (unsigned char)mode;

    if (dlt_user.dlt_is_file)
        return DLT_RETURN_OK;

    ret = dlt_user_log_out2(dlt_user.dlt_log_handle,
                            &(userheader), sizeof(DltUserHeader),
                            &(logmode), sizeof(DltUserControlMsgLogMode));

    /* store message in ringbuffer, if an error has occured */
    if (ret < DLT_RETURN_OK)
        return dlt_user_log_out_error_handling(&(userheader),
                                               sizeof(DltUserHeader),
                                               &(logmode),
                                               sizeof(DltUserControlMsgLogMode),
                                               NULL,
                                               0);

    return DLT_RETURN_OK;
}

DltReturnValue dlt_user_log_send_marker()
{
    DltUserHeader userheader;
    DltReturnValue ret;

    /* set userheader */
    if (dlt_user_set_userheader(&userheader, DLT_USER_MESSAGE_MARKER) < DLT_RETURN_OK)
        return DLT_RETURN_ERROR;

    if (dlt_user.dlt_is_file)
        return DLT_RETURN_OK;

    /* log to FIFO */
    ret = dlt_user_log_out2(dlt_user.dlt_log_handle,
                            &(userheader), sizeof(DltUserHeader), 0, 0);

    /* store message in ringbuffer, if an error has occured */
    if (ret < DLT_RETURN_OK)
        return dlt_user_log_out_error_handling(&(userheader),
                                               sizeof(DltUserHeader),
                                               NULL,
                                               0,
                                               NULL,
                                               0);

    return DLT_RETURN_OK;
}

DltReturnValue dlt_user_print_msg(DltMessage *msg, DltContextData *log)
{
    uint8_t *databuffer_tmp;
    uint32_t datasize_tmp;
    uint32_t databuffersize_tmp;
    static char text[DLT_USER_TEXT_LENGTH];

    if ((msg == NULL) || (log == NULL))
        return DLT_RETURN_WRONG_PARAMETER;

    /* Save variables before print */
    databuffer_tmp = msg->databuffer;
    datasize_tmp = msg->datasize;
    databuffersize_tmp = msg->databuffersize;

    /* Act like a receiver, convert header back to host format */
    msg->standardheader->len = DLT_BETOH_16(msg->standardheader->len);
    dlt_message_get_extraparameters(msg, 0);

    msg->databuffer = log->buffer;
    msg->datasize = (uint32_t) log->size;
    msg->databuffersize = (uint32_t) log->size;

    /* Print message as ASCII */
    if (dlt_message_print_ascii(msg, text, DLT_USER_TEXT_LENGTH, 0) == DLT_RETURN_ERROR)
        return DLT_RETURN_ERROR;

    /* Restore variables and set len to BE*/
    msg->databuffer = databuffer_tmp;
    msg->databuffersize = databuffersize_tmp;
    msg->datasize = datasize_tmp;

    msg->standardheader->len = DLT_HTOBE_16(msg->standardheader->len);

    return DLT_RETURN_OK;
}

DltReturnValue dlt_user_log_check_user_message(void)
{
    int offset = 0;
    int leave_while = 0;
    int ret = 0;

    uint32_t i;
    int fd;
    struct pollfd nfd[1];

    DltUserHeader *userheader;
    DltReceiver *receiver = &(dlt_user.receiver);

    DltUserControlMsgLogLevel *usercontextll;
    DltUserControlMsgInjection *usercontextinj;
    DltUserControlMsgLogState *userlogstate;
    unsigned char *userbuffer;

    /* For delayed calling of injection callback, to avoid deadlock */
    DltUserInjectionCallback delayed_injection_callback;
    DltUserLogLevelChangedCallback delayed_log_level_changed_callback;
    unsigned char *delayed_inject_buffer = 0;
    uint32_t delayed_inject_data_length = 0;

    /* Ensure that callback is null before searching for it */
    delayed_injection_callback.injection_callback = 0;
    delayed_injection_callback.injection_callback_with_id = 0;
    delayed_injection_callback.service_id = 0;
    delayed_log_level_changed_callback.log_level_changed_callback = 0;
    delayed_injection_callback.data = 0;

#if defined DLT_LIB_USE_UNIX_SOCKET_IPC || defined DLT_LIB_USE_VSOCK_IPC
    fd = dlt_user.dlt_log_handle;
#else /* DLT_LIB_USE_FIFO_IPC */
    fd = dlt_user.dlt_user_handle;
#endif
    nfd[0].events = POLLIN;
    nfd[0].fd = fd;

    if (fd >= 0) {
        ret = poll(nfd, 1, DLT_USER_RECEIVE_MDELAY);
        if (ret) {
            if (nfd[0].revents & (POLLHUP | POLLNVAL | POLLERR)) {
                dlt_user.dlt_log_handle = DLT_FD_INIT;
                return DLT_RETURN_ERROR;
            }

            if (dlt_receiver_receive(receiver) <= 0)
                /* No new message available */
                return DLT_RETURN_OK;

            /* look through buffer as long as data is in there */
            while (1) {
                if (receiver->bytesRcvd < (int32_t) sizeof(DltUserHeader))
                    break;

                /* resync if necessary */
                offset = 0;

                do {
                    userheader = (DltUserHeader *)(receiver->buf + offset);

                    /* Check for user header pattern */
                    if (dlt_user_check_userheader(userheader))
                        break;

                    offset++;

                } while (((int32_t) (sizeof(DltUserHeader)) + offset) <= receiver->bytesRcvd);

                /* Check for user header pattern */
                if ((dlt_user_check_userheader(userheader) < 0) ||
                    (dlt_user_check_userheader(userheader) == 0))
                    break;

                /* Set new start offset */
                if (offset > 0) {
                    receiver->buf += offset;
                    receiver->bytesRcvd -= offset;
                }

                switch (userheader->message) {
                case DLT_USER_MESSAGE_LOG_LEVEL:
                {
                    if (receiver->bytesRcvd < (int32_t) (sizeof(DltUserHeader) + sizeof(DltUserControlMsgLogLevel))) {
                        leave_while = 1;
                        break;
                    }

                    usercontextll = (DltUserControlMsgLogLevel *)(receiver->buf + sizeof(DltUserHeader));

                    /* Update log level and trace status */
                    if (usercontextll != NULL) {
                        DLT_SEM_LOCK();

                        if ((usercontextll->log_level_pos >= 0) &&
                            (usercontextll->log_level_pos < (int32_t)dlt_user.dlt_ll_ts_num_entries)) {
                            if (dlt_user.dlt_ll_ts) {
                                dlt_user.dlt_ll_ts[usercontextll->log_level_pos].log_level = (int8_t) usercontextll->log_level;
                                dlt_user.dlt_ll_ts[usercontextll->log_level_pos].trace_status =
                                    (int8_t) usercontextll->trace_status;

                                if (dlt_user.dlt_ll_ts[usercontextll->log_level_pos].log_level_ptr)
                                    *(dlt_user.dlt_ll_ts[usercontextll->log_level_pos].log_level_ptr) =
                                        (int8_t) usercontextll->log_level;

                                if (dlt_user.dlt_ll_ts[usercontextll->log_level_pos].trace_status_ptr)
                                    *(dlt_user.dlt_ll_ts[usercontextll->log_level_pos].trace_status_ptr) =
                                        (int8_t) usercontextll->trace_status;

                                delayed_log_level_changed_callback.log_level_changed_callback =
                                    dlt_user.dlt_ll_ts[usercontextll->log_level_pos].log_level_changed_callback;
                                memcpy(delayed_log_level_changed_callback.contextID,
                                       dlt_user.dlt_ll_ts[usercontextll->log_level_pos].contextID, DLT_ID_SIZE);
                                delayed_log_level_changed_callback.log_level = (int8_t) usercontextll->log_level;
                                delayed_log_level_changed_callback.trace_status = (int8_t) usercontextll->trace_status;
                            }
                        }

                        DLT_SEM_FREE();
                    }

                    /* call callback outside of semaphore */
                    if (delayed_log_level_changed_callback.log_level_changed_callback != 0)
                        delayed_log_level_changed_callback.log_level_changed_callback(
                            delayed_log_level_changed_callback.contextID,
                            (uint8_t) delayed_log_level_changed_callback.log_level,
                            (uint8_t) delayed_log_level_changed_callback.trace_status);

                    /* keep not read data in buffer */
                    if (dlt_receiver_remove(receiver,
                                            sizeof(DltUserHeader) + sizeof(DltUserControlMsgLogLevel)) ==
                        DLT_RETURN_ERROR)
                        return DLT_RETURN_ERROR;
                }
                break;
                case DLT_USER_MESSAGE_INJECTION:
                {
                    /* At least, user header, user context, and service id and data_length of injected message is available */
                    if (receiver->bytesRcvd < (int32_t) (sizeof(DltUserHeader) + sizeof(DltUserControlMsgInjection))) {
                        leave_while = 1;
                        break;
                    }

                    usercontextinj = (DltUserControlMsgInjection *)(receiver->buf + sizeof(DltUserHeader));
                    userbuffer =
                        (unsigned char *)(receiver->buf + sizeof(DltUserHeader) + sizeof(DltUserControlMsgInjection));

                    if (userbuffer != NULL) {

                        if (receiver->bytesRcvd <
                            (int32_t) (sizeof(DltUserHeader) + sizeof(DltUserControlMsgInjection) +
                                      usercontextinj->data_length_inject)) {
                            leave_while = 1;
                            break;
                        }

                        DLT_SEM_LOCK();

                        if ((usercontextinj->data_length_inject > 0) && (dlt_user.dlt_ll_ts))
                            /* Check if injection callback is registered for this context */
                            for (i = 0; i < dlt_user.dlt_ll_ts[usercontextinj->log_level_pos].nrcallbacks; i++)
                                if ((dlt_user.dlt_ll_ts[usercontextinj->log_level_pos].injection_table) &&
                                    (dlt_user.dlt_ll_ts[usercontextinj->log_level_pos].injection_table[i].service_id ==
                                     usercontextinj->service_id)) {
                                    /* Prepare delayed injection callback call */
                                    if (dlt_user.dlt_ll_ts[usercontextinj->log_level_pos].injection_table[i].
                                        injection_callback != NULL) {
                                        delayed_injection_callback.injection_callback =
                                            dlt_user.dlt_ll_ts[usercontextinj->log_level_pos].injection_table[i].
                                            injection_callback;
                                    }
                                    else if (dlt_user.dlt_ll_ts[usercontextinj->log_level_pos].injection_table[i].
                                             injection_callback_with_id != NULL)
                                    {
                                        delayed_injection_callback.injection_callback_with_id =
                                            dlt_user.dlt_ll_ts[usercontextinj->log_level_pos].injection_table[i].
                                            injection_callback_with_id;
                                        delayed_injection_callback.data =
                                            dlt_user.dlt_ll_ts[usercontextinj->log_level_pos].injection_table[i].data;
                                    }

                                    delayed_injection_callback.service_id = usercontextinj->service_id;
                                    delayed_inject_data_length = usercontextinj->data_length_inject;
                                    delayed_inject_buffer = malloc(delayed_inject_data_length);

                                    if (delayed_inject_buffer != NULL) {
                                        memcpy(delayed_inject_buffer, userbuffer, delayed_inject_data_length);
                                    }
                                    else {
                                        DLT_SEM_FREE();
                                        dlt_log(LOG_WARNING, "malloc failed!\n");
                                        return DLT_RETURN_ERROR;
                                    }

                                    break;
                                }

                        DLT_SEM_FREE();

                        /* Delayed injection callback call */
                        if ((delayed_inject_buffer != NULL) &&
                            (delayed_injection_callback.injection_callback != NULL)) {
                            delayed_injection_callback.injection_callback(delayed_injection_callback.service_id,
                                                                          delayed_inject_buffer,
                                                                          delayed_inject_data_length);
                            delayed_injection_callback.injection_callback = NULL;
                        }
                        else if ((delayed_inject_buffer != NULL) &&
                                 (delayed_injection_callback.injection_callback_with_id != NULL))
                        {
                            delayed_injection_callback.injection_callback_with_id(delayed_injection_callback.service_id,
                                                                                  delayed_inject_buffer,
                                                                                  delayed_inject_data_length,
                                                                                  delayed_injection_callback.data);
                            delayed_injection_callback.injection_callback_with_id = NULL;
                        }

                        free(delayed_inject_buffer);
                        delayed_inject_buffer = NULL;

                        /* keep not read data in buffer */
                        if (dlt_receiver_remove(receiver,
                                                (int) (sizeof(DltUserHeader) +
                                                 sizeof(DltUserControlMsgInjection) +
                                                 usercontextinj->data_length_inject)) != DLT_RETURN_OK)
                            return DLT_RETURN_ERROR;
                    }
                }
                break;
                case DLT_USER_MESSAGE_LOG_STATE:
                {
                    /* At least, user header, user context, and service id and data_length of injected message is available */
                    if (receiver->bytesRcvd < (int32_t) (sizeof(DltUserHeader) + sizeof(DltUserControlMsgLogState))) {
                        leave_while = 1;
                        break;
                    }

                    userlogstate = (DltUserControlMsgLogState *)(receiver->buf + sizeof(DltUserHeader));
                    dlt_user.log_state = userlogstate->log_state;

                    /* keep not read data in buffer */
                    if (dlt_receiver_remove(receiver,
                                            (sizeof(DltUserHeader) + sizeof(DltUserControlMsgLogState))) ==
                        DLT_RETURN_ERROR)
                        return DLT_RETURN_ERROR;
                }
                break;
                default:
                {
                    dlt_log(LOG_WARNING, "Invalid user message type received!\n");
                    /* Ignore result */
                    if (dlt_receiver_remove(receiver, sizeof(DltUserHeader)) == -1)
                        dlt_log(LOG_WARNING, "Can't remove bytes from receiver\n");
                    /* In next invocation of while loop, a resync will be triggered if additional data was received */
                }
                break;
                } /* switch() */

                if (leave_while == 1) {
                    leave_while = 0;
                    break;
                }
            } /* while buffer*/

            if (dlt_receiver_move_to_begin(receiver) == DLT_RETURN_ERROR)
                return DLT_RETURN_ERROR;
        } /* while receive */

    } /* if */

    return DLT_RETURN_OK;
}

DltReturnValue dlt_user_log_resend_buffer(void)
{
    int num, count;
    int size;
    DltReturnValue ret;

    DLT_SEM_LOCK();

    if (dlt_user.appID[0] == '\0') {
        DLT_SEM_FREE();
        return 0;
    }

    /* Send content of ringbuffer */
    count = dlt_buffer_get_message_count(&(dlt_user.startup_buffer));
    DLT_SEM_FREE();

    for (num = 0; num < count; num++) {

        DLT_SEM_LOCK();
        size = dlt_buffer_copy(&(dlt_user.startup_buffer), dlt_user.resend_buffer, dlt_user.log_buf_len);

        if (size > 0) {
            DltUserHeader *userheader = (DltUserHeader *)(dlt_user.resend_buffer);

            /* Add application id to the messages of needed*/
            if (dlt_user_check_userheader(userheader)) {
                switch (userheader->message) {
                case DLT_USER_MESSAGE_REGISTER_CONTEXT:
                {
                    DltUserControlMsgRegisterContext *usercontext =
                        (DltUserControlMsgRegisterContext *)(dlt_user.resend_buffer + sizeof(DltUserHeader));

                    if ((usercontext != 0) && (usercontext->apid[0] == '\0'))
                        dlt_set_id(usercontext->apid, dlt_user.appID);

                    break;
                }
                case DLT_USER_MESSAGE_LOG:
                {
                    DltExtendedHeader *extendedHeader =
                        (DltExtendedHeader *)(dlt_user.resend_buffer + sizeof(DltUserHeader) +
                                              sizeof(DltStandardHeader) +
                                              sizeof(DltStandardHeaderExtra));

                    if (((extendedHeader) != 0) && (extendedHeader->apid[0] == '\0')) /* if application id is empty, add it */
                        dlt_set_id(extendedHeader->apid, dlt_user.appID);

                    break;
                }
                default:
                {
                    break;
                }
                }
            }

#ifdef DLT_SHM_ENABLE
            dlt_shm_push(&dlt_user.dlt_shm,
                         dlt_user.resend_buffer + sizeof(DltUserHeader),
                         size - sizeof(DltUserHeader),
                         0,
                         0,
                         0,
                         0);

            ret = dlt_user_log_out3(dlt_user.dlt_log_handle, dlt_user.resend_buffer, sizeof(DltUserHeader), 0, 0, 0, 0);
#else
            ret = dlt_user_log_out3(dlt_user.dlt_log_handle, dlt_user.resend_buffer, (size_t) size, 0, 0, 0, 0);
#endif

            /* in case of error, keep message in ringbuffer */
            if (ret == DLT_RETURN_OK) {
                dlt_buffer_remove(&(dlt_user.startup_buffer));
            }
            else {
                if (ret == DLT_RETURN_PIPE_ERROR) {
                    /* handle not open or pipe error */
                    close(dlt_user.dlt_log_handle);
                    dlt_user.dlt_log_handle = -1;
                }

                /* keep message in ringbuffer */
                DLT_SEM_FREE();
                return ret;
            }
        }

        DLT_SEM_FREE();
    }

    return DLT_RETURN_OK;
}

void dlt_user_log_reattach_to_daemon(void)
{
    uint32_t num;
    DltContext handle;
    DltContextData log_new;

    if (dlt_user.dlt_log_handle < 0) {
        dlt_user.dlt_log_handle = DLT_FD_INIT;

#ifdef DLT_LIB_USE_UNIX_SOCKET_IPC
        /* try to open connection to dlt daemon */
        dlt_initialize_socket_connection();

        if (dlt_user.connection_state != DLT_USER_CONNECTED)
            /* return if not connected */
            return;

#elif defined DLT_LIB_USE_VSOCK_IPC
        dlt_initialize_vsock_connection();

        if (dlt_user.connection_state != DLT_USER_CONNECTED)
            return;

#else /* DLT_LIB_USE_FIFO_IPC */
        /* try to open pipe to dlt daemon */
        int fd = open(dlt_daemon_fifo, O_WRONLY | O_NONBLOCK);

        if (fd < 0)
            return;

        dlt_user.dlt_log_handle = fd;
#endif

        if (dlt_user_log_init(&handle, &log_new) < DLT_RETURN_OK)
            return;

#ifdef DLT_SHM_ENABLE

        /* init shared memory */
        if (dlt_shm_init_client(&dlt_user.dlt_shm, dltShmName) < DLT_RETURN_OK)
            dlt_vnlog(LOG_WARNING, DLT_USER_BUFFER_LENGTH, "Logging disabled,"
                      " Shared memory %s cannot be created!\n", dltShmName);

#endif

        dlt_log(LOG_NOTICE, "Logging (re-)enabled!\n");

        /* Re-register application */
        if (dlt_user_log_send_register_application() < DLT_RETURN_ERROR)
            return;

        DLT_SEM_LOCK();

        /* Re-register all stored contexts */
        for (num = 0; num < dlt_user.dlt_ll_ts_num_entries; num++)
            /* Re-register stored context */
            if ((dlt_user.appID[0] != '\0') && (dlt_user.dlt_ll_ts) && (dlt_user.dlt_ll_ts[num].contextID[0] != '\0')) {
                /*dlt_set_id(log_new.appID, dlt_user.appID); */
                dlt_set_id(handle.contextID, dlt_user.dlt_ll_ts[num].contextID);
                handle.log_level_pos = (int32_t) num;
                log_new.context_description = dlt_user.dlt_ll_ts[num].context_description;

                /* Release the mutex for sending context registration: */
                /* function  dlt_user_log_send_register_context() can take the mutex to write to the DLT buffer. => dead lock */
                DLT_SEM_FREE();

                log_new.log_level = DLT_USER_LOG_LEVEL_NOT_SET;
                log_new.trace_status = DLT_USER_TRACE_STATUS_NOT_SET;

                if (dlt_user_log_send_register_context(&log_new) < DLT_RETURN_ERROR)
                    return;

                /* Lock again the mutex */
                /* it is necessary in the for(;;) test, in order to have coherent dlt_user data all over the critical section. */
                DLT_SEM_LOCK();
            }
        DLT_SEM_FREE();
    }
}

DltReturnValue dlt_user_log_send_overflow(void)
{
    DltUserHeader userheader;
    DltUserControlMsgBufferOverflow userpayload;

    /* set userheader */
    if (dlt_user_set_userheader(&userheader, DLT_USER_MESSAGE_OVERFLOW) < DLT_RETURN_OK)
        return DLT_RETURN_ERROR;

    if (dlt_user.dlt_is_file)
        return DLT_RETURN_OK;

    /* set user message parameters */
    userpayload.overflow_counter = dlt_user.overflow_counter;
    dlt_set_id(userpayload.apid, dlt_user.appID);

    return dlt_user_log_out2(dlt_user.dlt_log_handle,
                             &(userheader), sizeof(DltUserHeader),
                             &(userpayload), sizeof(DltUserControlMsgBufferOverflow));
}

DltReturnValue dlt_user_check_buffer(int *total_size, int *used_size)
{
    if ((total_size == NULL) || (used_size == NULL))
        return DLT_RETURN_WRONG_PARAMETER;

    DLT_SEM_LOCK();

#ifdef DLT_SHM_ENABLE
    *total_size = dlt_shm_get_total_size(&(dlt_user.dlt_shm));
    *used_size = dlt_shm_get_used_size(&(dlt_user.dlt_shm));
#else
    *total_size = (int) dlt_buffer_get_total_size(&(dlt_user.startup_buffer));
    *used_size = dlt_buffer_get_used_size(&(dlt_user.startup_buffer));
#endif

    DLT_SEM_FREE();
    return DLT_RETURN_OK; /* ok */
}

#ifdef DLT_TEST_ENABLE
void dlt_user_test_corrupt_user_header(int enable)
{
    dlt_user.corrupt_user_header = enable;
}
void dlt_user_test_corrupt_message_size(int enable, int16_t size)
{
    dlt_user.corrupt_message_size = enable;
    dlt_user.corrupt_message_size_size = size;
}
#endif


int dlt_start_threads()
{
    struct timespec time_to_wait, single_wait;
    struct timespec now;
    int signal_status = 1;
    atomic_bool dlt_housekeeper_running = false;

    /*
    * Configure the condition varibale to use CLOCK_MONOTONIC.
    * This makes sure we're protected against changes in the system clock
     */
    pthread_condattr_t attr;
    pthread_condattr_init(&attr);
    pthread_condattr_setclock(&attr, CLOCK_MONOTONIC);
    pthread_cond_init(&dlt_housekeeper_running_cond, &attr);

    if (pthread_create(&(dlt_housekeeperthread_handle),
                       0,
                       (void *)&dlt_user_housekeeperthread_function,
                       &dlt_housekeeper_running) != 0) {
        dlt_log(LOG_CRIT, "Can't create housekeeper thread!\n");
        return -1;
    }

    clock_gettime(CLOCK_MONOTONIC, &now);
    /* wait at most 10s */
    time_to_wait.tv_sec = now.tv_sec + 10;
    time_to_wait.tv_nsec = now.tv_nsec;

    /*
    * wait until the house keeper is up and running
    * Even though the condition variable and the while are
    * using the same time out the while loop is not a no op.
    * This is due to the fact that the pthread_cond_timedwait
    * can be woken before time is up and dlt_housekeeper_running is not true yet.
    * (spurious wakeup)
    * To protect against this, a while loop with a timeout is added
    * */
    while (!dlt_housekeeper_running
           && now.tv_sec <= time_to_wait.tv_sec) {

        /*
        * wait 500ms at a time
        * this makes sure we don't block too long
        * even if we missed the signal
         */
        clock_gettime(CLOCK_MONOTONIC, &now);
        single_wait.tv_sec = now.tv_sec;
        single_wait.tv_nsec = now.tv_nsec + 500000000;

        // pthread_cond_timedwait has to be called on a locked mutex
        pthread_mutex_lock(&dlt_housekeeper_running_mutex);
        signal_status = pthread_cond_timedwait(
            &dlt_housekeeper_running_cond,
            &dlt_housekeeper_running_mutex,
            &single_wait);
        pthread_mutex_unlock(&dlt_housekeeper_running_mutex);

        /* otherwise it might be a spurious wakeup, try again until the time is over */
        if (signal_status == 0) {
            break;
        }
     }

     if (signal_status != 0 && !dlt_housekeeper_running) {
         dlt_log(LOG_CRIT, "Failed to wait for house keeper thread!\n");
         dlt_stop_threads();
         return -1;
     }

#ifdef DLT_NETWORK_TRACE_ENABLE
    /* Start the segmented thread */
    if (pthread_create(&(dlt_user.dlt_segmented_nwt_handle), NULL,
                       (void *)dlt_user_trace_network_segmented_thread, NULL)) {
        dlt_log(LOG_CRIT, "Can't start segmented thread!\n");
        return -1;
    }
#endif
    return 0;
}

void dlt_stop_threads()
{
    int dlt_housekeeperthread_result = 0;
    int joined = 0;

    if (dlt_housekeeperthread_handle) {
        /* do not ignore return value */
#ifndef __ANDROID_API__
        dlt_housekeeperthread_result = pthread_cancel(dlt_housekeeperthread_handle);
#else

#ifdef DLT_NETWORK_TRACE_ENABLE
        dlt_lock_mutex(&mq_mutex);
#endif /* DLT_NETWORK_TRACE_ENABLE */
        dlt_housekeeperthread_result = pthread_kill(dlt_housekeeperthread_handle, SIGUSR1);
        dlt_user_cleanup_handler(NULL);
#endif


        if (dlt_housekeeperthread_result != 0)
            dlt_vlog(LOG_ERR,
                     "ERROR %s(dlt_housekeeperthread_handle): %s\n",
#ifndef __ANDROID_API__
                     "pthread_cancel",
#else
                     "pthread_kill",
#endif
                     strerror(dlt_housekeeperthread_result));
    }

#ifdef DLT_NETWORK_TRACE_ENABLE
    int dlt_segmented_nwt_result = 0;

    if (dlt_user.dlt_segmented_nwt_handle) {
        dlt_lock_mutex(&mq_mutex);
        pthread_cond_signal(&mq_init_condition);
        dlt_unlock_mutex(&mq_mutex);

        dlt_segmented_nwt_result = pthread_cancel(dlt_user.dlt_segmented_nwt_handle);

        if (dlt_segmented_nwt_result != 0)
            dlt_vlog(LOG_ERR,
                     "ERROR pthread_cancel(dlt_user.dlt_segmented_nwt_handle): %s\n",
                     strerror(dlt_segmented_nwt_result));
    }
#endif /* DLT_NETWORK_TRACE_ENABLE */
    /* make sure that the threads really finished working */
    if ((dlt_housekeeperthread_result == 0) && dlt_housekeeperthread_handle) {
        joined = pthread_join(dlt_housekeeperthread_handle, NULL);

        if (joined != 0)
            dlt_vlog(LOG_ERR,
                     "ERROR pthread_join(dlt_housekeeperthread_handle, NULL): %s\n",
                     strerror(joined));

        dlt_housekeeperthread_handle = 0; /* set to invalid */
    }

#ifdef DLT_NETWORK_TRACE_ENABLE
    if ((dlt_segmented_nwt_result == 0) && dlt_user.dlt_segmented_nwt_handle) {
        joined = pthread_join(dlt_user.dlt_segmented_nwt_handle, NULL);

        if (joined != 0)
            dlt_vlog(LOG_ERR,
                     "ERROR pthread_join(dlt_user.dlt_segmented_nwt_handle, NULL): %s\n",
                     strerror(joined));

        dlt_user.dlt_segmented_nwt_handle = 0; /* set to invalid */
    }
#endif /* DLT_NETWORK_TRACE_ENABLE */
}

static void dlt_fork_child_fork_handler()
{
    g_dlt_is_child = 1;
    dlt_user_init_state = INIT_UNITIALIZED;
    dlt_user.dlt_log_handle = -1;
}

DltReturnValue dlt_user_log_out_error_handling(void *ptr1, size_t len1, void *ptr2, size_t len2, void *ptr3,
                                               size_t len3)
{
    DltReturnValue ret = DLT_RETURN_ERROR;
    size_t msg_size = len1 + len2 + len3;

    DLT_SEM_LOCK();
    ret = dlt_buffer_check_size(&(dlt_user.startup_buffer), (int)msg_size);
    DLT_SEM_FREE();

    DLT_SEM_LOCK();

    if (dlt_buffer_push3(&(dlt_user.startup_buffer),
                         ptr1, (unsigned int)len1,
                         ptr2, (unsigned int)len2,
                         ptr3, (unsigned int)len3) == DLT_RETURN_ERROR) {
        if (dlt_user.overflow_counter == 0)
            dlt_log(LOG_WARNING, "Buffer full! Messages will be discarded.\n");

        ret = DLT_RETURN_BUFFER_FULL;
    }

    DLT_SEM_FREE();

    return ret;
}<|MERGE_RESOLUTION|>--- conflicted
+++ resolved
@@ -1842,7 +1842,6 @@
     }
 
     ret = dlt_user_log_write_start_init(handle, log, loglevel, is_verbose);
-<<<<<<< HEAD
     if (DLT_LIKELY(ret == DLT_RETURN_TRUE)) {
         /* initialize values */
         if ((NULL != log->buffer))
@@ -1851,14 +1850,6 @@
             log->buffer = NULL;
         }
         else
-=======
-    if (ret == DLT_RETURN_TRUE) {
-        /* Allocate buffer only if needed. If buffer already exists, reuse it.
-         * This avoids repeated malloc/free overhead when the same DltContextData
-         * is used for multiple log messages, especially when using
-         * dlt_user_log_write_finish_w_given_buffer() instead of the default finish. */
-        if (log->buffer == NULL)
->>>>>>> 4eb919c2
         {
             log->buffer = calloc(sizeof(unsigned char), dlt_user.log_buf_len);
             
@@ -1868,7 +1859,6 @@
             }
         }
 
-<<<<<<< HEAD
         if (DLT_UNLIKELY(log->buffer == NULL)) {
             dlt_vlog(LOG_ERR, "Cannot allocate buffer for DLT Log message\n");
             return DLT_RETURN_ERROR;
@@ -1879,12 +1869,6 @@
             if (!is_verbose_mode(dlt_user.verbose_mode, log)) {
                 if (DLT_UNLIKELY((sizeof(uint32_t)) > dlt_user.log_buf_len))
                     return DLT_RETURN_USER_BUFFER_FULL;
-=======
-        /* In non-verbose mode, insert message id */
-        if (!is_verbose_mode(dlt_user.verbose_mode, log)) {
-            if ((sizeof(uint32_t)) > dlt_user.log_buf_len)
-                return DLT_RETURN_USER_BUFFER_FULL;
->>>>>>> 4eb919c2
 
             /* Write message id */
             memcpy(log->buffer, &(messageid), sizeof(uint32_t));
